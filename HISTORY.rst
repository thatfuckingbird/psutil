*Bug tracker at https://github.com/giampaolo/psutil/issues*

5.1.0
=====

*XXXX-XX-XX*

**Enhancements**

- 357_: added psutil.Process.cpu_num() (what CPU a process is on).
- 941_: added psutil.cpu_freq() (CPU frequency).
- 956_: cpu_affinity([]) can now be used as an alias to set affinity against
  all eligible CPUs.

**Bug fixes**

- 687_: [Linux] pid_exists() no longer returns True if passed a process thread
  ID.
- 948_: cannot install psutil with PYTHONOPTIMIZE=2.
- 950_: [Windows] Process.cpu_percent() was calculated incorrectly and showed
  higher number than real usage.
<<<<<<< HEAD
=======
- 959_: psutil exception objects could not be pickled.
- 960_: Popen.wait() did not return the correct negative exit status if process
  is ``kill()``ed by a signal.
>>>>>>> b5244390
- 961_: [Windows] WindowsService.description() may fail with
  ERROR_MUI_FILE_NOT_FOUND.


5.0.1
=====

*2016-12-21*

**Enhancements**

- 939_: tar.gz distribution went from 1.8M to 258K.
- 811_: [Windows] provide a more meaningful error message if trying to use
  psutil on unsupported Windows XP.

**Bug fixes**

- 609_: [SunOS] psutil does not compile on Solaris 10.
- 936_: [Windows] fix compilation error on VS 2013 (patch by Max Bélanger).
- 940_: [Linux] cpu_percent() and cpu_times_percent() was calculated
  incorrectly as "iowait", "guest" and "guest_nice" times were not properly
  taken into account.
- 944_: [OpenBSD] psutil.pids() was omitting PID 0.


5.0.0
=====

*2016-11-06*

**Enhncements**

- 799_: new Process.oneshot() context manager making Process methods around
  +2x faster in general and from +2x to +6x faster on Windows.
- 943_: better error message in case of version conflict on import.

**Bug fixes**

- 932_: [NetBSD] net_connections() and Process.connections() may fail without
  raising an exception.
- 933_: [Windows] memory leak in cpu_stats() and WindowsService.description().


4.4.2
=====

*2016-10-26*

**Bug fixes**

- 931_: psutil no longer compiles on Solaris.


4.4.1
=====

*2016-10-25*

**Bug fixes**

- 927_: ``Popen.__del__`` may cause maximum recursion depth error.


4.4.0
=====

*2016-10-23*

**Enhancements**

- 874_: [Windows] net_if_addrs() returns also the netmask.
- 887_: [Linux] virtual_memory()'s 'available' and 'used' values are more
  precise and match "free" cmdline utility.  "available" also takes into
  account LCX containers preventing "available" to overflow "total".
- 891_: procinfo.py script has been updated and provides a lot more info.

**Bug fixes**

- 514_: [OSX] possibly fix Process.memory_maps() segfault (critical!).
- 783_: [OSX] Process.status() may erroneously return "running" for zombie
  processes.
- 798_: [Windows] Process.open_files() returns and empty list on Windows 10.
- 825_: [Linux] cpu_affinity; fix possible double close and use of unopened
  socket.
- 880_: [Windows] Handle race condition inside psutil_net_connections.
- 885_: ValueError is raised if a negative integer is passed to cpu_percent()
  functions.
- 892_: [Linux] Process.cpu_affinity([-1]) raise SystemError with no error
  set; now ValueError is raised.
- 906_: [BSD] disk_partitions(all=False) returned an empty list. Now the
  argument is ignored and all partitions are always returned.
- 907_: [FreeBSD] Process.exe() may fail with OSError(ENOENT).
- 908_: [OSX, BSD] different process methods could errounesuly mask the real
  error for high-privileged PIDs and raise NoSuchProcess and AccessDenied
  instead of OSError and RuntimeError.
- 909_: [OSX] Process open_files() and connections() methods may raise
  OSError with no exception set if process is gone.
- 916_: [OSX] fix many compilation warnings.


4.3.1
=====

*2016-09-01*

**Enhancements**

- 881_: "make install" now works also when using a virtual env.

**Bug fixes**

- 854_: Process.as_dict() raises ValueError if passed an erroneous attrs name.
- 857_: [SunOS] Process cpu_times(), cpu_percent(), threads() amd memory_maps()
  may raise RuntimeError if attempting to query a 64bit process with a 32bit
  python. "Null" values are returned as a fallback.
- 858_: Process.as_dict() should not return memory_info_ex() because it's
  deprecated.
- 863_: [Windows] memory_map truncates addresses above 32 bits
- 866_: [Windows] win_service_iter() and services in general are not able to
  handle unicode service names / descriptions.
- 869_: [Windows] Process.wait() may raise TimeoutExpired with wrong timeout
  unit (ms instead of sec).
- 870_: [Windows] Handle leak inside psutil_get_process_data.


4.3.0
=====

*2016-06-18*

**Enhancements**

- 819_: [Linux] different speedup improvements:
  Process.ppid() is 20% faster
  Process.status() is 28% faster
  Process.name() is 25% faster
  Process.num_threads is 20% faster on Python 3

**Bug fixes**

- 810_: [Windows] Windows wheels are incompatible with pip 7.1.2.
- 812_: [NetBSD] fix compilation on NetBSD-5.x.
- 823_: [NetBSD] virtual_memory() raises TypeError on Python 3.
- 829_: [UNIX] psutil.disk_usage() percent field takes root reserved space
  into account.
- 816_: [Windows] fixed net_io_counter() values wrapping after 4.3GB in
  Windows Vista (NT 6.0) and above using 64bit values from newer win APIs.


4.2.0
=====

*2016-05-14*

**Enhancements**

- 795_: [Windows] new APIs to deal with Windows services: win_service_iter()
  and win_service_get().
- 800_: [Linux] psutil.virtual_memory() returns a new "shared" memory field.
- 819_: [Linux] speedup /proc parsing:
  - Process.ppid() is 20% faster
  - Process.status() is 28% faster
  - Process.name() is 25% faster
  - Process.num_threads is 20% faster on Python 3

**Bug fixes**

- 797_: [Linux] net_if_stats() may raise OSError for certain NIC cards.
- 813_: Process.as_dict() should ignore extraneous attribute names which gets
  attached to the Process instance.


4.1.0
=====

*2016-03-12*

**Enhancements**

- 777_: [Linux] Process.open_files() on Linux return 3 new fields: position,
  mode and flags.
- 779_: Process.cpu_times() returns two new fields, 'children_user' and
  'children_system' (always set to 0 on OSX and Windows).
- 789_: [Windows] psutil.cpu_times() return two new fields: "interrupt" and
  "dpc". Same for psutil.cpu_times_percent().
- 792_: new psutil.cpu_stats() function returning number of CPU ctx switches
  interrupts, soft interrupts and syscalls.

**Bug fixes**

- 774_: [FreeBSD] net_io_counters() dropout is no longer set to 0 if the kernel
  provides it.
- 776_: [Linux] Process.cpu_affinity() may erroneously raise NoSuchProcess.
  (patch by wxwright)
- 780_: [OSX] psutil does not compile with some gcc versions.
- 786_: net_if_addrs() may report incomplete MAC addresses.
- 788_: [NetBSD] virtual_memory()'s buffers and shared values were set to 0.
- 790_: [OSX] psutil won't compile on OSX 10.4.


4.0.0
=====

*2016-02-17*

**Enhancements**

- 523_: [Linux, FreeBSD] disk_io_counters() return a new "busy_time" field.
- 660_: [Windows] make.bat is smarter in finding alternative VS install
  locations.  (patch by mpderbec)
- 732_: Process.environ().  (patch by Frank Benkstein)
- 753_: [Linux, OSX, Windows] Process USS and PSS (Linux) "real" memory stats.
  (patch by Eric Rahm)
- 755_: Process.memory_percent() "memtype" parameter.
- 758_: tests now live in psutil namespace.
- 760_: expose OS constants (psutil.LINUX, psutil.OSX, etc.)
- 756_: [Linux] disk_io_counters() return 2 new fields: read_merged_count and
  write_merged_count.
- 762_: new scripts/procsmem.py script.

**Bug fixes**

- 685_: [Linux] virtual_memory() provides wrong results on systems with a lot
  of physical memory.
- 704_: [Solaris] psutil does not compile on Solaris sparc.
- 734_: on Python 3 invalid UTF-8 data is not correctly handled for process
  name(), cwd(), exe(), cmdline() and open_files() methods resulting in
  UnicodeDecodeError exceptions. 'surrogateescape' error handler is now
  used as a workaround for replacing the corrupted data.
- 737_: [Windows] when the bitness of psutil and the target process was
  different cmdline() and cwd() could return a wrong result or incorrectly
  report an AccessDenied error.
- 741_: [OpenBSD] psutil does not compile on mips64.
- 751_: [Linux] fixed call to Py_DECREF on possible Null object.
- 754_: [Linux] cmdline() can be wrong in case of zombie process.
- 759_: [Linux] Process.memory_maps() may return paths ending with " (deleted)"
- 761_: [Windows] psutil.boot_time() wraps to 0 after 49 days.
- 764_: [NetBSD] fix compilation on NetBSD-6.x.
- 766_: [Linux] net_connections() can't handle malformed /proc/net/unix file.
- 767_: [Linux] disk_io_counters() may raise ValueError on 2.6 kernels and it's
  broken on 2.4 kernels.
- 770_: [NetBSD] disk_io_counters() metrics didn't update.


3.4.2
=====

*2016-01-20*

**Enhancements**

- 728_: [Solaris] exposed psutil.PROCFS_PATH constant to change the default
  location of /proc filesystem.

**Bug fixes**

- 724_: [FreeBSD] psutil.virtual_memory().total is incorrect.
- 730_: [FreeBSD] psutil.virtual_memory() crashes.


3.4.1
=====

*2016-01-15*

**Enhancements**

- 557_: [NetBSD] added NetBSD support.  (contributed by Ryo Onodera and
  Thomas Klausner)
- 708_: [Linux] psutil.net_connections() and Process.connections() on Python 2
  can be up to 3x faster in case of many connections.
  Also psutil.Process.memory_maps() is slightly faster.
- 718_: process_iter() is now thread safe.

**Bug fixes**

- 714_: [OpenBSD] virtual_memory().cached value was always set to 0.
- 715_: don't crash at import time if cpu_times() fail for some reason.
- 717_: [Linux] Process.open_files fails if deleted files still visible.
- 722_: [Linux] swap_memory() no longer crashes if sin/sout can't be determined
  due to missing /proc/vmstat.
- 724_: [FreeBSD] virtual_memory().total is slightly incorrect.


3.3.0
=====

*2015-11-25*

**Enhancements**

- 558_: [Linux] exposed psutil.PROCFS_PATH constant to change the default
  location of /proc filesystem.
- 615_: [OpenBSD] added OpenBSD support.  (contributed by Landry Breuil)

**Bug fixes**

- 692_: [UNIX] Process.name() is no longer cached as it may change.


3.2.2
=====

*2015-10-04*

**Bug fixes**

- 517_: [SunOS] net_io_counters failed to detect network interfaces
  correctly on Solaris 10
- 541_: [FreeBSD] disk_io_counters r/w times were expressed in seconds instead
  of milliseconds.  (patch by dasumin)
- 610_: [SunOS] fix build and tests on Solaris 10
- 623_: [Linux] process or system connections raises ValueError if IPv6 is not
  supported by the system.
- 678_: [Linux] can't install psutil due to bug in setup.py.
- 688_: [Windows] compilation fails with MSVC 2015, Python 3.5. (patch by
  Mike Sarahan)


3.2.1
=====

*2015-09-03*

**Bug fixes**

- 677_: [Linux] can't install psutil due to bug in setup.py.


3.2.0
=====

*2015-09-02*

**Enhancements**

- 644_: [Windows] added support for CTRL_C_EVENT and CTRL_BREAK_EVENT signals
  to use with Process.send_signal().
- 648_: CI test integration for OSX. (patch by Jeff Tang)
- 663_: [UNIX] net_if_addrs() now returns point-to-point (VPNs) addresses.
- 655_: [Windows] different issues regarding unicode handling were fixed. On
  Python 2 all APIs returning a string will now return an encoded version of it
  by using sys.getfilesystemencoding() codec. The APIs involved are:
  - psutil.net_if_addrs()
  - psutil.net_if_stats()
  - psutil.net_io_counters()
  - psutil.Process.cmdline()
  - psutil.Process.name()
  - psutil.Process.username()
  - psutil.users()

**Bug fixes**

- 513_: [Linux] fixed integer overflow for RLIM_INFINITY.
- 641_: [Windows] fixed many compilation warnings.  (patch by Jeff Tang)
- 652_: [Windows] net_if_addrs() UnicodeDecodeError in case of non-ASCII NIC
  names.
- 655_: [Windows] net_if_stats() UnicodeDecodeError in case of non-ASCII NIC
  names.
- 659_: [Linux] compilation error on Suse 10. (patch by maozguttman)
- 664_: [Linux] compilation error on Alpine Linux. (patch by Bart van Kleef)
- 670_: [Windows] segfgault of net_if_addrs() in case of non-ASCII NIC names.
  (patch by sk6249)
- 672_: [Windows] compilation fails if using Windows SDK v8.0. (patch by
  Steven Winfield)
- 675_: [Linux] net_connections(); UnicodeDecodeError may occur when listing
  UNIX sockets.


3.1.1
=====

*2015-07-15*

**Bug fixes**

- 603_: [Linux] ionice_set value range is incorrect.  (patch by spacewander)
- 645_: [Linux] psutil.cpu_times_percent() may produce negative results.
- 656_: 'from psutil import *' does not work.


3.1.0
=====

*2015-07-15*

**Enhancements**

- 534_: [Linux] disk_partitions() added support for ZFS filesystems.
- 646_: continuous tests integration for Windows with
  https://ci.appveyor.com/project/giampaolo/psutil.
- 647_: new dev guide:
  https://github.com/giampaolo/psutil/blob/master/DEVGUIDE.rst
- 651_: continuous code quality test integration with
  https://scrutinizer-ci.com/g/giampaolo/psutil/

**Bug fixes**

- 340_: [Windows] Process.open_files() no longer hangs. Instead it uses a
  thred which times out and skips the file handle in case it's taking too long
  to be retrieved.  (patch by Jeff Tang, PR #597)
- 627_: [Windows] Process.name() no longer raises AccessDenied for pids owned
  by another user.
- 636_: [Windows] Process.memory_info() raise AccessDenied.
- 637_: [UNIX] raise exception if trying to send signal to Process PID 0 as it
  will affect os.getpid()'s process group instead of PID 0.
- 639_: [Linux] Process.cmdline() can be truncated.
- 640_: [Linux] *connections functions may swallow errors and return an
  incomplete list of connnections.
- 642_: repr() of exceptions is incorrect.
- 653_: [Windows] Add inet_ntop function for Windows XP to support IPv6.
- 641_: [Windows] Replace deprecated string functions with safe equivalents.


3.0.1
=====

*2015-06-18*

**Bug fixes**

- 632_: [Linux] better error message if cannot parse process UNIX connections.
- 634_: [Linux] Proces.cmdline() does not include empty string arguments.
- 635_: [UNIX] crash on module import if 'enum' package is installed on python
  < 3.4.


3.0.0
=====

*2015-06-13*

**Enhancements**

- 250_: new psutil.net_if_stats() returning NIC statistics (isup, duplex,
  speed, MTU).
- 376_: new psutil.net_if_addrs() returning all NIC addresses a-la ifconfig.
- 469_: on Python >= 3.4 ``IOPRIO_CLASS_*`` and ``*_PRIORITY_CLASS`` constants
  returned by psutil.Process' ionice() and nice() methods are enums instead of
  plain integers.
- 581_: add .gitignore. (patch by Gabi Davar)
- 582_: connection constants returned by psutil.net_connections() and
  psutil.Process.connections() were turned from int to enums on Python > 3.4.
- 587_: Move native extension into the package.
- 589_: Process.cpu_affinity() accepts any kind of iterable (set, tuple, ...),
  not only lists.
- 594_: all deprecated APIs were removed.
- 599_: [Windows] process name() can now be determined for all processes even
  when running as a limited user.
- 602_: pre-commit GIT hook.
- 629_: enhanced support for py.test and nose test discovery and tests run.
- 616_: [Windows] Add inet_ntop function for Windows XP.

**Bug fixes**

- 428_: [all UNIXes except Linux] correct handling of zombie processes;
  introduced new ZombieProcess exception class.
- 512_: [BSD] fix segfault in net_connections().
- 555_: [Linux] psutil.users() correctly handles ":0" as an alias for
  "localhost"
- 579_: [Windows] Fixed open_files() for PID>64K.
- 579_: [Windows] fixed many compiler warnings.
- 585_: [FreeBSD] net_connections() may raise KeyError.
- 586_: [FreeBSD] cpu_affinity() segfaults on set in case an invalid CPU
  number is provided.
- 593_: [FreeBSD] Process().memory_maps() segfaults.
- 606_: Process.parent() may swallow NoSuchProcess exceptions.
- 611_: [SunOS] net_io_counters has send and received swapped
- 614_: [Linux]: cpu_count(logical=False) return the number of physical CPUs
  instead of physical cores.
- 618_: [SunOS] swap tests fail on Solaris when run as normal user
- 628_: [Linux] Process.name() truncates process name in case it contains
  spaces or parentheses.


2.2.1
=====

*2015-02-02*

**Bug fixes**

- 496_: [Linux] fix "ValueError: ambiguos inode with multiple PIDs references"
  (patch by Bruno Binet)


2.2.0
=====

*2015-01-06*

**Enhancements**

- 521_: drop support for Python 2.4 and 2.5.
- 553_: new examples/pstree.py script.
- 564_: C extension version mismatch in case the user messed up with psutil
  installation or with sys.path is now detected at import time.
- 568_: New examples/pidof.py script.
- 569_: [FreeBSD] add support for process CPU affinity.

**Bug fixes**

- 496_: [Solaris] can't import psutil.
- 547_: [UNIX] Process.username() may raise KeyError if UID can't be resolved.
- 551_: [Windows] get rid of the unicode hack for net_io_counters() NIC names.
- 556_: [Linux] lots of file handles were left open.
- 561_: [Linux] net_connections() might skip some legitimate UNIX sockets.
  (patch by spacewander)
- 565_: [Windows] use proper encoding for psutil.Process.username() and
  psutil.users(). (patch by Sylvain Mouquet)
- 567_: [Linux] in the alternative implementation of CPU affinity PyList_Append
  and Py_BuildValue return values are not checked.
- 569_: [FreeBSD] fix memory leak in psutil.cpu_count(logical=False).
- 571_: [Linux] Process.open_files() might swallow AccessDenied exceptions and
  return an incomplete list of open files.


2.1.3
=====

*2014-09-26*

- 536_: [Linux]: fix "undefined symbol: CPU_ALLOC" compilation error.


2.1.2
=====

*2014-09-21*

**Enhancements**

- 407_: project moved from Google Code to Github; code moved from Mercurial
  to Git.
- 492_: use tox to run tests on multiple python versions.  (patch by msabramo)
- 505_: [Windows] distribution as wheel packages.
- 511_: new examples/ps.py sample code.

**Bug fixes**

- 340_: [Windows] Process.get_open_files() no longer hangs.  (patch by
  Jeff Tang)
- 501_: [Windows] disk_io_counters() may return negative values.
- 503_: [Linux] in rare conditions Process exe(), open_files() and
  connections() methods can raise OSError(ESRCH) instead of NoSuchProcess.
- 504_: [Linux] can't build RPM packages via setup.py
- 506_: [Linux] python 2.4 support was broken.
- 522_: [Linux] Process.cpu_affinity() might return EINVAL.  (patch by David
  Daeschler)
- 529_: [Windows] Process.exe() may raise unhandled WindowsError exception
  for PIDs 0 and 4.  (patch by Jeff Tang)
- 530_: [Linux] psutil.disk_io_counters() may crash on old Linux distros
  (< 2.6.5)  (patch by Yaolong Huang)
- 533_: [Linux] Process.memory_maps() may raise TypeError on old Linux distros.


2.1.1
=====

*2014-04-30*

**Bug fixes**

- 446_: [Windows] fix encoding error when using net_io_counters() on Python 3.
  (patch by Szigeti Gabor Niif)
- 460_: [Windows] net_io_counters() wraps after 4G.
- 491_: [Linux] psutil.net_connections() exceptions. (patch by Alexander Grothe)


2.1.0
=====

*2014-04-08*

**Enhancements**

- 387_: system-wide open connections a-la netstat.

**Bug fixes**

- 421_: [Solaris] psutil does not compile on SunOS 5.10 (patch by Naveed
  Roudsari)
- 489_: [Linux] psutil.disk_partitions() return an empty list.


2.0.0
=====

*2014-03-10*

**Enhancements**

- 424_: [Windows] installer for Python 3.X 64 bit.
- 427_: number of logical and physical CPUs (psutil.cpu_count()).
- 447_: psutil.wait_procs() timeout parameter is now optional.
- 452_: make Process instances hashable and usable with set()s.
- 453_: tests on Python < 2.7 require unittest2 module.
- 459_: add a make file for running tests and other repetitive tasks (also
  on Windows).
- 463_: make timeout parameter of cpu_percent* functions default to 0.0 'cause
  it's a common trap to introduce slowdowns.
- 468_: move documentation to readthedocs.com.
- 477_: process cpu_percent() is about 30% faster.  (suggested by crusaderky)
- 478_: [Linux] almost all APIs are about 30% faster on Python 3.X.
- 479_: long deprecated psutil.error module is gone; exception classes now
  live in "psutil" namespace only.

**Bug fixes**

- 193_: psutil.Popen constructor can throw an exception if the spawned process
  terminates quickly.
- 340_: [Windows] process get_open_files() no longer hangs.  (patch by
  jtang@vahna.net)
- 443_: [Linux] fix a potential overflow issue for Process.set_cpu_affinity()
  on systems with more than 64 CPUs.
- 448_: [Windows] get_children() and ppid() memory leak (patch by Ulrich
  Klank).
- 457_: [POSIX] pid_exists() always returns True for PID 0.
- 461_: namedtuples are not pickle-able.
- 466_: [Linux] process exe improper null bytes handling.  (patch by
  Gautam Singh)
- 470_: wait_procs() might not wait.  (patch by crusaderky)
- 471_: [Windows] process exe improper unicode handling. (patch by
  alex@mroja.net)
- 473_: psutil.Popen.wait() does not set returncode attribute.
- 474_: [Windows] Process.cpu_percent() is no longer capped at 100%.
- 476_: [Linux] encoding error for process name and cmdline.

**API changes**

For the sake of consistency a lot of psutil APIs have been renamed.
In most cases accessing the old names will work but it will cause a
DeprecationWarning.

- psutil.* module level constants have being replaced by functions:

  +-----------------------+-------------------------------+
  | Old name              | Replacement                   |
  +=======================+===============================+
  | psutil.NUM_CPUS       | psutil.cpu_cpunt()            |
  +-----------------------+-------------------------------+
  | psutil.BOOT_TIME      | psutil.boot_time()            |
  +-----------------------+-------------------------------+
  | psutil.TOTAL_PHYMEM   | psutil.virtual_memory().total |
  +-----------------------+-------------------------------+

- Renamed psutil.* functions:

  +--------------------------+-------------------------------+
  | Old name                 | Replacement                   |
  +==========================+===============================+
  | - psutil.get_pid_list()  | psutil.pids()                 |
  +--------------------------+-------------------------------+
  | - psutil.get_users()     | psutil.users()                |
  +--------------------------+-------------------------------+
  | - psutil.get_boot_time() | psutil.boot_time()            |
  +--------------------------+-------------------------------+

- All psutil.Process ``get_*`` methods lost the ``get_`` prefix.
  get_ext_memory_info() renamed to memory_info_ex().
  Assuming "p = psutil.Process()":

  +--------------------------+----------------------+
  | Old name                 | Replacement          |
  +==========================+======================+
  | p.get_children()         | p.children()         |
  +--------------------------+----------------------+
  | p.get_connections()      | p.connections()      |
  +--------------------------+----------------------+
  | p.get_cpu_affinity()     | p.cpu_affinity()     |
  +--------------------------+----------------------+
  | p.get_cpu_percent()      | p.cpu_percent()      |
  +--------------------------+----------------------+
  | p.get_cpu_times()        | p.cpu_times()        |
  +--------------------------+----------------------+
  | p.get_ext_memory_info()  | p.memory_info_ex()   |
  +--------------------------+----------------------+
  | p.get_io_counters()      | p.io_counters()      |
  +--------------------------+----------------------+
  | p.get_ionice()           | p.ionice()           |
  +--------------------------+----------------------+
  | p.get_memory_info()      | p.memory_info()      |
  +--------------------------+----------------------+
  | p.get_memory_maps()      | p.memory_maps()      |
  +--------------------------+----------------------+
  | p.get_memory_percent()   | p.memory_percent()   |
  +--------------------------+----------------------+
  | p.get_nice()             | p.nice()             |
  +--------------------------+----------------------+
  | p.get_num_ctx_switches() | p.num_ctx_switches() |
  +--------------------------+----------------------+
  | p.get_num_fds()          | p.num_fds()          |
  +--------------------------+----------------------+
  | p.get_num_threads()      | p.num_threads()      |
  +--------------------------+----------------------+
  | p.get_open_files()       | p.open_files()       |
  +--------------------------+----------------------+
  | p.get_rlimit()           | p.rlimit()           |
  +--------------------------+----------------------+
  | p.get_threads()          | p.threads()          |
  +--------------------------+----------------------+
  | p.getcwd()               | p.cwd()              |
  +--------------------------+----------------------+

- All psutil.Process ``set_*`` methods lost the ``set_`` prefix.
  Assuming "p = psutil.Process()":

  +----------------------+---------------------------------+
  | Old name             | Replacement                     |
  +======================+=================================+
  | p.set_nice()         | p.nice(value)                   |
  +----------------------+---------------------------------+
  | p.set_ionice()       | p.ionice(ioclass, value=None)   |
  +----------------------+---------------------------------+
  | p.set_cpu_affinity() | p.cpu_affinity(cpus)            |
  +----------------------+---------------------------------+
  | p.set_rlimit()       | p.rlimit(resource, limits=None) |
  +----------------------+---------------------------------+

- Except for 'pid' all psutil.Process class properties have been turned into
  methods. This is the only case which there are no aliases.
  Assuming "p = psutil.Process()":

  +---------------+-----------------+
  | Old name      | Replacement     |
  +===============+=================+
  | p.name        | p.name()        |
  +---------------+-----------------+
  | p.parent      | p.parent()      |
  +---------------+-----------------+
  | p.ppid        | p.ppid()        |
  +---------------+-----------------+
  | p.exe         | p.exe()         |
  +---------------+-----------------+
  | p.cmdline     | p.cmdline()     |
  +---------------+-----------------+
  | p.status      | p.status()      |
  +---------------+-----------------+
  | p.uids        | p.uids()        |
  +---------------+-----------------+
  | p.gids        | p.gids()        |
  +---------------+-----------------+
  | p.username    | p.username()    |
  +---------------+-----------------+
  | p.create_time | p.create_time() |
  +---------------+-----------------+

- timeout parameter of cpu_percent* functions defaults to 0.0 instead of 0.1.
- long deprecated psutil.error module is gone; exception classes now live in
  "psutil" namespace only.
- Process instances' "retcode" attribute returned by psutil.wait_procs() has
  been renamed to "returncode" for consistency with subprocess.Popen.


1.2.1
=====

*2013-11-25*

**Bug fixes**

- 348_: [Windows XP] fixed "ImportError: DLL load failed" occurring on module
  import.
- 425_: [Solaris] crash on import due to failure at determining BOOT_TIME.
- 443_: [Linux] can't set CPU affinity on systems with more than 64 cores.


1.2.0
=====

*2013-11-20*

**Enhancements**

- 439_: assume os.getpid() if no argument is passed to psutil.Process
  constructor.
- 440_: new psutil.wait_procs() utility function which waits for multiple
  processes to terminate.

**Bug fixes**

- 348_: [Windows XP/Vista] fix "ImportError: DLL load failed" occurring on
  module import.


1.1.3
=====

*2013-11-07*

**Bug fixes**

- 442_: [Linux] psutil won't compile on certain version of Linux because of
  missing prlimit(2) syscall.


1.1.2
=====

*2013-10-22*

**Bug fixes**

- 442_: [Linux] psutil won't compile on Debian 6.0 because of missing
  prlimit(2) syscall.


1.1.1
=====

*2013-10-08*

**Bug fixes**

- 442_: [Linux] psutil won't compile on kernels < 2.6.36 due to missing
  prlimit(2) syscall.


1.1.0
=====

*2013-09-28*

**Enhancements**

- 410_: host tar.gz and windows binary files are on PYPI.
- 412_: [Linux] get/set process resource limits.
- 415_: [Windows] Process.get_children() is an order of magnitude faster.
- 426_: [Windows] Process.name is an order of magnitude faster.
- 431_: [UNIX] Process.name is slightly faster because it unnecessarily
  retrieved also process cmdline.

**Bug fixes**

- 391_: [Windows] psutil.cpu_times_percent() returns negative percentages.
- 408_: STATUS_* and CONN_* constants don't properly serialize on JSON.
- 411_: [Windows] examples/disk_usage.py may pop-up a GUI error.
- 413_: [Windows] Process.get_memory_info() leaks memory.
- 414_: [Windows] Process.exe on Windows XP may raise ERROR_INVALID_PARAMETER.
- 416_: psutil.disk_usage() doesn't work well with unicode path names.
- 430_: [Linux] process IO counters report wrong number of r/w syscalls.
- 435_: [Linux] psutil.net_io_counters() might report erreneous NIC names.
- 436_: [Linux] psutil.net_io_counters() reports a wrong 'dropin' value.

**API changes**

- 408_: turn STATUS_* and CONN_* constants into plain Python strings.


1.0.1
=====

*2013-07-12*

**Bug fixes**

- 405_: network_io_counters(pernic=True) no longer works as intended in 1.0.0.


1.0.0
=====

*2013-07-10*

**Enhancements**

- 18_:  Solaris support (yay!)  (thanks Justin Venus)
- 367_: Process.get_connections() 'status' strings are now constants.
- 380_: test suite exits with non-zero on failure.  (patch by floppymaster)
- 391_: introduce unittest2 facilities and provide workarounds if unittest2
  is not installed (python < 2.7).

**Bug fixes**

- 374_: [Windows] negative memory usage reported if process uses a lot of
  memory.
- 379_: [Linux] Process.get_memory_maps() may raise ValueError.
- 394_: [OSX] Mapped memory regions report incorrect file name.
- 404_: [Linux] sched_*affinity() are implicitly declared. (patch by Arfrever)

**API changes**

- Process.get_connections() 'status' field is no longer a string but a
  constant object (psutil.CONN_*).
- Process.get_connections() 'local_address' and 'remote_address' fields
  renamed to 'laddr' and 'raddr'.
- psutil.network_io_counters() renamed to psutil.net_io_counters().


0.7.1
=====

*2013-05-03*

**Bug fixes**

- 325_: [BSD] psutil.virtual_memory() can raise SystemError.
  (patch by Jan Beich)
- 370_: [BSD] Process.get_connections() requires root.  (patch by John Baldwin)
- 372_: [BSD] different process methods raise NoSuchProcess instead of
  AccessDenied.


0.7.0
=====

*2013-04-12*

**Enhancements**

- 233_: code migrated to Mercurial (yay!)
- 246_: psutil.error module is deprecated and scheduled for removal.
- 328_: [Windows] process IO nice/priority support.
- 359_: psutil.get_boot_time()
- 361_: [Linux] psutil.cpu_times() now includes new 'steal', 'guest' and
  'guest_nice' fields available on recent Linux kernels.
  Also, psutil.cpu_percent() is more accurate.
- 362_: cpu_times_percent() (per-CPU-time utilization as a percentage)

**Bug fixes**

- 234_: [Windows] disk_io_counters() fails to list certain disks.
- 264_: [Windows] use of psutil.disk_partitions() may cause a message box to
  appear.
- 313_: [Linux] psutil.virtual_memory() and psutil.swap_memory() can crash on
  certain exotic Linux flavors having an incomplete /proc interface.
  If that's the case we now set the unretrievable stats to 0 and raise a
  RuntimeWarning.
- 315_: [OSX] fix some compilation warnings.
- 317_: [Windows] cannot set process CPU affinity above 31 cores.
- 319_: [Linux] process get_memory_maps() raises KeyError 'Anonymous' on Debian
  squeeze.
- 321_: [UNIX] Process.ppid property is no longer cached as the kernel may set
  the ppid to 1 in case of a zombie process.
- 323_: [OSX] disk_io_counters()'s read_time and write_time parameters were
  reporting microseconds not milliseconds.  (patch by Gregory Szorc)
- 331_: Process cmdline is no longer cached after first acces as it may change.
- 333_: [OSX] Leak of Mach ports on OS X (patch by rsesek@google.com)
- 337_: [Linux] process methods not working because of a poor /proc
  implementation will raise NotImplementedError rather than RuntimeError
  and Process.as_dict() will not blow up.  (patch by Curtin1060)
- 338_: [Linux] disk_io_counters() fails to find some disks.
- 339_: [FreeBSD] get_pid_list() can allocate all the memory on system.
- 341_: [Linux] psutil might crash on import due to error in retrieving system
  terminals map.
- 344_: [FreeBSD] swap_memory() might return incorrect results due to
  kvm_open(3) not being called. (patch by Jean Sebastien)
- 338_: [Linux] disk_io_counters() fails to find some disks.
- 351_: [Windows] if psutil is compiled with mingw32 (provided installers for
  py2.4 and py2.5 are) disk_io_counters() will fail. (Patch by m.malycha)
- 353_: [OSX] get_users() returns an empty list on OSX 10.8.
- 356_: Process.parent now checks whether parent PID has been reused in which
  case returns None.
- 365_: Process.set_nice() should check PID has not been reused by another
  process.
- 366_: [FreeBSD] get_memory_maps(), get_num_fds(), get_open_files() and
  getcwd() Process methods raise RuntimeError instead of AccessDenied.

**API changes**

- Process.cmdline property is no longer cached after first access.
- Process.ppid property is no longer cached after first access.
- [Linux] Process methods not working because of a poor /proc implementation
  will raise NotImplementedError instead of RuntimeError.
- psutil.error module is deprecated and scheduled for removal.


0.6.1
=====

*2012-08-16*

**Enhancements**

- 316_: process cmdline property now makes a better job at guessing the process
  executable from the cmdline.

**Bug fixes**

- 316_: process exe was resolved in case it was a symlink.
- 318_: python 2.4 compatibility was broken.

**API changes**

- process exe can now return an empty string instead of raising AccessDenied.
- process exe is no longer resolved in case it's a symlink.


0.6.0
=====

*2012-08-13*

**Enhancements**

- 216_: [POSIX] get_connections() UNIX sockets support.
- 220_: [FreeBSD] get_connections() has been rewritten in C and no longer
  requires lsof.
- 222_: [OSX] add support for process cwd.
- 261_: process extended memory info.
- 295_: [OSX] process executable path is now determined by asking the OS
  instead of being guessed from process cmdline.
- 297_: [OSX] the Process methods below were always raising AccessDenied for
  any process except the current one. Now this is no longer true. Also
  they are 2.5x faster.
  - name
  - get_memory_info()
  - get_memory_percent()
  - get_cpu_times()
  - get_cpu_percent()
  - get_num_threads()
- 300_: examples/pmap.py script.
- 301_: process_iter() now yields processes sorted by their PIDs.
- 302_: process number of voluntary and involuntary context switches.
- 303_: [Windows] the Process methods below were always raising AccessDenied
  for any process not owned by current user. Now this is no longer true:
  - create_time
  - get_cpu_times()
  - get_cpu_percent()
  - get_memory_info()
  - get_memory_percent()
  - get_num_handles()
  - get_io_counters()
- 305_: add examples/netstat.py script.
- 311_: system memory functions has been refactorized and rewritten and now
  provide a more detailed and consistent representation of the system
  memory. New psutil.virtual_memory() function provides the following
  memory amounts:
  - total
  - available
  - percent
  - used
  - active [POSIX]
  - inactive [POSIX]
  - buffers (BSD, Linux)
  - cached (BSD, OSX)
  - wired (OSX, BSD)
  - shared [FreeBSD]
  New psutil.swap_memory() provides:
  - total
  - used
  - free
  - percent
  - sin (no. of bytes the system has swapped in from disk (cumulative))
  - sout (no. of bytes the system has swapped out from disk (cumulative))
  All old memory-related functions are deprecated.
  Also two new example scripts were added:  free.py and meminfo.py.
- 312_: psutil.network_io_counters() namedtuple includes 4 new fields:
  errin, errout dropin and dropout, reflecting the number of packets
  dropped and with errors.

**Bug fixes**

- 298_: [OSX and BSD] memory leak in get_num_fds().
- 299_: potential memory leak every time PyList_New(0) is used.
- 303_: [Windows] potential heap corruption in get_num_threads() and
  get_status() Process methods.
- 305_: [FreeBSD] psutil can't compile on FreeBSD 9 due to removal of utmp.h.
- 306_: at C level, errors are not checked when invoking Py* functions which
  create or manipulate Python objects leading to potential memory related
  errors and/or segmentation faults.
- 307_: [FreeBSD] values returned by psutil.network_io_counters() are wrong.
- 308_: [BSD / Windows] psutil.virtmem_usage() wasn't actually returning
  information about swap memory usage as it was supposed to do. It does
  now.
- 309_: get_open_files() might not return files which can not be accessed
  due to limited permissions. AccessDenied is now raised instead.

**API changes**

- psutil.phymem_usage() is deprecated       (use psutil.virtual_memory())
- psutil.virtmem_usage() is deprecated      (use psutil.swap_memory())
- psutil.phymem_buffers() on Linux is deprecated  (use psutil.virtual_memory())
- psutil.cached_phymem() on Linux is deprecated   (use psutil.virtual_memory())
- [Windows and BSD] psutil.virtmem_usage() now returns information about swap
  memory instead of virtual memory.


0.5.1
=====

*2012-06-29*

**Enhancements**

- 293_: [Windows] process executable path is now determined by asking the OS
  instead of being guessed from process cmdline.

**Bug fixes**

- 292_: [Linux] race condition in process files/threads/connections.
- 294_: [Windows] Process CPU affinity is only able to set CPU #0.


0.5.0
=====

*2012-06-27*

**Enhancements**

- 195_: [Windows] number of handles opened by process.
- 209_: psutil.disk_partitions() now provides also mount options.
- 229_: list users currently connected on the system (psutil.get_users()).
- 238_: [Linux, Windows] process CPU affinity (get and set).
- 242_: Process.get_children(recursive=True): return all process
  descendants.
- 245_: [POSIX] Process.wait() incrementally consumes less CPU cycles.
- 257_: [Windows] removed Windows 2000 support.
- 258_: [Linux] Process.get_memory_info() is now 0.5x faster.
- 260_: process's mapped memory regions. (Windows patch by wj32.64, OSX patch
  by Jeremy Whitlock)
- 262_: [Windows] psutil.disk_partitions() was slow due to inspecting the
  floppy disk drive also when "all" argument was False.
- 273_: psutil.get_process_list() is deprecated.
- 274_: psutil no longer requires 2to3 at installation time in order to work
  with Python 3.
- 278_: new Process.as_dict() method.
- 281_: ppid, name, exe, cmdline and create_time properties of Process class
  are now cached after being accessed.
- 282_: psutil.STATUS_* constants can now be compared by using their string
  representation.
- 283_: speedup Process.is_running() by caching its return value in case the
  process is terminated.
- 284_: [POSIX] per-process number of opened file descriptors.
- 287_: psutil.process_iter() now caches Process instances between calls.
- 290_: Process.nice property is deprecated in favor of new get_nice() and
  set_nice() methods.

**Bug fixes**

- 193_: psutil.Popen constructor can throw an exception if the spawned process
  terminates quickly.
- 240_: [OSX] incorrect use of free() for Process.get_connections().
- 244_: [POSIX] Process.wait() can hog CPU resources if called against a
  process which is not our children.
- 248_: [Linux] psutil.network_io_counters() might return erroneous NIC names.
- 252_: [Windows] process getcwd() erroneously raise NoSuchProcess for
  processes owned by another user.  It now raises AccessDenied instead.
- 266_: [Windows] psutil.get_pid_list() only shows 1024 processes.
  (patch by Amoser)
- 267_: [OSX] Process.get_connections() - an erroneous remote address was
  returned. (Patch by Amoser)
- 272_: [Linux] Porcess.get_open_files() - potential race condition can lead to
  unexpected NoSuchProcess exception.  Also, we can get incorrect reports
  of not absolutized path names.
- 275_: [Linux] Process.get_io_counters() erroneously raise NoSuchProcess on
  old Linux versions. Where not available it now raises
  NotImplementedError.
- 286_: Process.is_running() doesn't actually check whether PID has been
  reused.
- 314_: Process.get_children() can sometimes return non-children.

**API changes**

- Process.nice property is deprecated in favor of new get_nice() and set_nice()
  methods.
- psutil.get_process_list() is deprecated.
- ppid, name, exe, cmdline and create_time properties of Process class are now
  cached after being accessed, meaning NoSuchProcess will no longer be raised
  in case the process is gone in the meantime.
- psutil.STATUS_* constants can now be compared by using their string
  representation.


0.4.1
=====

*2011-12-14*

**Bug fixes**

- 228_: some example scripts were not working with python 3.
- 230_: [Windows / OSX] memory leak in Process.get_connections().
- 232_: [Linux] psutil.phymem_usage() can report erroneous values which are
  different than "free" command.
- 236_: [Windows] memory/handle leak in Process's get_memory_info(),
  suspend() and resume() methods.


0.4.0
=====

*2011-10-29*

**Enhancements**

- 150_: network I/O counters. (OSX and Windows patch by Jeremy Whitlock)
- 154_: [FreeBSD] add support for process getcwd()
- 157_: [Windows] provide installer for Python 3.2 64-bit.
- 198_: Process.wait(timeout=0) can now be used to make wait() return
  immediately.
- 206_: disk I/O counters. (OSX and Windows patch by Jeremy Whitlock)
- 213_: examples/iotop.py script.
- 217_: Process.get_connections() now has a "kind" argument to filter
  for connections with different criteria.
- 221_: [FreeBSD] Process.get_open_files has been rewritten in C and no longer
  relies on lsof.
- 223_: examples/top.py script.
- 227_: examples/nettop.py script.

**Bug fixes**

- 135_: [OSX] psutil cannot create Process object.
- 144_: [Linux] no longer support 0 special PID.
- 188_: [Linux] psutil import error on Linux ARM architectures.
- 194_: [POSIX] psutil.Process.get_cpu_percent() now reports a percentage over
  100 on multicore processors.
- 197_: [Linux] Process.get_connections() is broken on platforms not
  supporting IPv6.
- 200_: [Linux] psutil.NUM_CPUS not working on armel and sparc architectures
  and causing crash on module import.
- 201_: [Linux] Process.get_connections() is broken on big-endian
  architectures.
- 211_: Process instance can unexpectedly raise NoSuchProcess if tested for
  equality with another object.
- 218_: [Linux] crash at import time on Debian 64-bit because of a missing
  line in /proc/meminfo.
- 226_: [FreeBSD] crash at import time on FreeBSD 7 and minor.


0.3.0
=====

*2011-07-08*

**Enhancements**

- 125_: system per-cpu percentage utilization and times.
- 163_: per-process associated terminal (TTY).
- 171_: added get_phymem() and get_virtmem() functions returning system
  memory information (total, used, free) and memory percent usage.
  total_* avail_* and used_* memory functions are deprecated.
- 172_: disk usage statistics.
- 174_: mounted disk partitions.
- 179_: setuptools is now used in setup.py

**Bug fixes**

- 159_: SetSeDebug() does not close handles or unset impersonation on return.
- 164_: [Windows] wait function raises a TimeoutException when a process
  returns -1 .
- 165_: process.status raises an unhandled exception.
- 166_: get_memory_info() leaks handles hogging system resources.
- 168_: psutil.cpu_percent() returns erroneous results when used in
  non-blocking mode.  (patch by Philip Roberts)
- 178_: OSX - Process.get_threads() leaks memory
- 180_: [Windows] Process's get_num_threads() and get_threads() methods can
  raise NoSuchProcess exception while process still exists.


0.2.1
=====

*2011-03-20*

**Enhancements**

- 64_: per-process I/O counters.
- 116_: per-process wait() (wait for process to terminate and return its exit
  code).
- 134_: per-process get_threads() returning information (id, user and kernel
  times) about threads opened by process.
- 136_: process executable path on FreeBSD is now determined by asking the
  kernel instead of guessing it from cmdline[0].
- 137_: per-process real, effective and saved user and group ids.
- 140_: system boot time.
- 142_: per-process get and set niceness (priority).
- 143_: per-process status.
- 147_: per-process I/O nice (priority) - Linux only.
- 148_: psutil.Popen class which tidies up subprocess.Popen and psutil.Process
  in a unique interface.
- 152_: [OSX] get_process_open_files() implementation has been rewritten
  in C and no longer relies on lsof resulting in a 3x speedup.
- 153_: [OSX] get_process_connection() implementation has been rewritten
  in C and no longer relies on lsof resulting in a 3x speedup.

**Bug fixes**

- 83_:  process cmdline is empty on OSX 64-bit.
- 130_: a race condition can cause IOError exception be raised on
  Linux if process disappears between open() and subsequent read() calls.
- 145_: WindowsError was raised instead of psutil.AccessDenied when using
  process resume() or suspend() on Windows.
- 146_: 'exe' property on Linux can raise TypeError if path contains NULL
  bytes.
- 151_: exe and getcwd() for PID 0 on Linux return inconsistent data.

**API changes**

- Process "uid" and "gid" properties are deprecated in favor of "uids" and
  "gids" properties.


0.2.0
=====

*2010-11-13*

**Enhancements**

- 79_: per-process open files.
- 88_: total system physical cached memory.
- 88_: total system physical memory buffers used by the kernel.
- 91_: per-process send_signal() and terminate() methods.
- 95_: NoSuchProcess and AccessDenied exception classes now provide "pid",
  "name" and "msg" attributes.
- 97_: per-process children.
- 98_: Process.get_cpu_times() and Process.get_memory_info now return
  a namedtuple instead of a tuple.
- 103_: per-process opened TCP and UDP connections.
- 107_: add support for Windows 64 bit. (patch by cjgohlke)
- 111_: per-process executable name.
- 113_: exception messages now include process name and pid.
- 114_: process username Windows implementation has been rewritten in pure
  C and no longer uses WMI resulting in a big speedup. Also, pywin32 is no
  longer required as a third-party dependancy. (patch by wj32)
- 117_: added support for Windows 2000.
- 123_: psutil.cpu_percent() and psutil.Process.cpu_percent() accept a
  new 'interval' parameter.
- 129_: per-process number of threads.

**Bug fixes**

- 80_: fixed warnings when installing psutil with easy_install.
- 81_: psutil fails to compile with Visual Studio.
- 94_: suspend() raises OSError instead of AccessDenied.
- 86_: psutil didn't compile against FreeBSD 6.x.
- 102_: orphaned process handles obtained by using OpenProcess in C were
  left behind every time Process class was instantiated.
- 111_: path and name Process properties report truncated or erroneous
  values on UNIX.
- 120_: cpu_percent() always returning 100% on OS X.
- 112_: uid and gid properties don't change if process changes effective
  user/group id at some point.
- 126_: ppid, uid, gid, name, exe, cmdline and create_time properties are
  no longer cached and correctly raise NoSuchProcess exception if the process
  disappears.

**API changes**

- psutil.Process.path property is deprecated and works as an alias for "exe"
  property.
- psutil.Process.kill(): signal argument was removed - to send a signal to the
  process use send_signal(signal) method instead.
- psutil.Process.get_memory_info() returns a nametuple instead of a tuple.
- psutil.cpu_times() returns a nametuple instead of a tuple.
- New psutil.Process methods: get_open_files(), get_connections(),
  send_signal() and terminate().
- ppid, uid, gid, name, exe, cmdline and create_time properties are no longer
  cached and raise NoSuchProcess exception if process disappears.
- psutil.cpu_percent() no longer returns immediately (see issue 123).
- psutil.Process.get_cpu_percent() and psutil.cpu_percent() no longer returns
  immediately by default (see issue 123).


0.1.3
=====

*2010-03-02*

**Enhancements**

- 14_: per-process username
- 51_: per-process current working directory (Windows and Linux only)
- 59_: Process.is_running() is now 10 times faster
- 61_: added supoprt for FreeBSD 64 bit
- 71_: implemented suspend/resume process
- 75_: python 3 support

**Bug fixes**

- 36_: process cpu_times() and memory_info() functions succeeded also for dead
  processes while a NoSuchProcess exception is supposed to be raised.
- 48_: incorrect size for mib array defined in getcmdargs for BSD
- 49_: possible memory leak due to missing free() on error condition on
- 50_: fixed getcmdargs() memory fragmentation on BSD
- 55_: test_pid_4 was failing on Windows Vista
- 57_: some unit tests were failing on systems where no swap memory is
  available
- 58_: is_running() is now called before kill() to make sure we are going
  to kill the correct process.
- 73_: virtual memory size reported on OS X includes shared library size
- 77_: NoSuchProcess wasn't raised on Process.create_time if kill() was
  used first.


0.1.2
=====

*2009-05-06*

**Enhancements**

- 32_: Per-process CPU user/kernel times
- 33_: Process create time
- 34_: Per-process CPU utilization percentage
- 38_: Per-process memory usage (bytes)
- 41_: Per-process memory utilization (percent)
- 39_: System uptime
- 43_: Total system virtual memory
- 46_: Total system physical memory
- 44_: Total system used/free virtual and physical memory

**Bug fixes**

- 36_: [Windows] NoSuchProcess not raised when accessing timing methods.
- 40_: test_get_cpu_times() failing on FreeBSD and OS X.
- 42_: [Windows] get_memory_percent() raises AccessDenied.


0.1.1
=====

*2009-03-06*

**Enhancements**

- 4_: FreeBSD support for all functions of psutil
- 9_: Process.uid and Process.gid now retrieve process UID and GID.
- 11_: Support for parent/ppid - Process.parent property returns a
  Process object representing the parent process, and Process.ppid returns
  the parent PID.
- 12_ & 15:
  NoSuchProcess exception now raised when creating an object
  for a nonexistent process, or when retrieving information about a process
  that has gone away.
- 21_: AccessDenied exception created for raising access denied errors
  from OSError or WindowsError on individual platforms.
- 26_: psutil.process_iter() function to iterate over processes as
  Process objects with a generator.
- Process objects can now also be compared with == operator for equality
  (PID, name, command line are compared).

**Bug fixes**

- 16_: [Windows] Special case for "System Idle Process" (PID 0) which
  otherwise would return an "invalid parameter" exception.
- 17_: get_process_list() ignores NoSuchProcess and AccessDenied
  exceptions during building of the list.
- 22_: [Windows] Process(0).kill() was failing with an unset exception.
- 23_: Special case for pid_exists(0)
- 24_: [Windows] Process(0).kill() now raises AccessDenied exception instead
  of WindowsError.
- 30_: psutil.get_pid_list() was returning two ins

.. _1: https://github.com/giampaolo/psutil/issues/1
.. _2: https://github.com/giampaolo/psutil/issues/2
.. _3: https://github.com/giampaolo/psutil/issues/3
.. _4: https://github.com/giampaolo/psutil/issues/4
.. _5: https://github.com/giampaolo/psutil/issues/5
.. _6: https://github.com/giampaolo/psutil/issues/6
.. _7: https://github.com/giampaolo/psutil/issues/7
.. _8: https://github.com/giampaolo/psutil/issues/8
.. _9: https://github.com/giampaolo/psutil/issues/9
.. _10: https://github.com/giampaolo/psutil/issues/10
.. _11: https://github.com/giampaolo/psutil/issues/11
.. _12: https://github.com/giampaolo/psutil/issues/12
.. _13: https://github.com/giampaolo/psutil/issues/13
.. _14: https://github.com/giampaolo/psutil/issues/14
.. _15: https://github.com/giampaolo/psutil/issues/15
.. _16: https://github.com/giampaolo/psutil/issues/16
.. _17: https://github.com/giampaolo/psutil/issues/17
.. _18: https://github.com/giampaolo/psutil/issues/18
.. _19: https://github.com/giampaolo/psutil/issues/19
.. _20: https://github.com/giampaolo/psutil/issues/20
.. _21: https://github.com/giampaolo/psutil/issues/21
.. _22: https://github.com/giampaolo/psutil/issues/22
.. _23: https://github.com/giampaolo/psutil/issues/23
.. _24: https://github.com/giampaolo/psutil/issues/24
.. _25: https://github.com/giampaolo/psutil/issues/25
.. _26: https://github.com/giampaolo/psutil/issues/26
.. _27: https://github.com/giampaolo/psutil/issues/27
.. _28: https://github.com/giampaolo/psutil/issues/28
.. _29: https://github.com/giampaolo/psutil/issues/29
.. _30: https://github.com/giampaolo/psutil/issues/30
.. _31: https://github.com/giampaolo/psutil/issues/31
.. _32: https://github.com/giampaolo/psutil/issues/32
.. _33: https://github.com/giampaolo/psutil/issues/33
.. _34: https://github.com/giampaolo/psutil/issues/34
.. _35: https://github.com/giampaolo/psutil/issues/35
.. _36: https://github.com/giampaolo/psutil/issues/36
.. _37: https://github.com/giampaolo/psutil/issues/37
.. _38: https://github.com/giampaolo/psutil/issues/38
.. _39: https://github.com/giampaolo/psutil/issues/39
.. _40: https://github.com/giampaolo/psutil/issues/40
.. _41: https://github.com/giampaolo/psutil/issues/41
.. _42: https://github.com/giampaolo/psutil/issues/42
.. _43: https://github.com/giampaolo/psutil/issues/43
.. _44: https://github.com/giampaolo/psutil/issues/44
.. _45: https://github.com/giampaolo/psutil/issues/45
.. _46: https://github.com/giampaolo/psutil/issues/46
.. _47: https://github.com/giampaolo/psutil/issues/47
.. _48: https://github.com/giampaolo/psutil/issues/48
.. _49: https://github.com/giampaolo/psutil/issues/49
.. _50: https://github.com/giampaolo/psutil/issues/50
.. _51: https://github.com/giampaolo/psutil/issues/51
.. _52: https://github.com/giampaolo/psutil/issues/52
.. _53: https://github.com/giampaolo/psutil/issues/53
.. _54: https://github.com/giampaolo/psutil/issues/54
.. _55: https://github.com/giampaolo/psutil/issues/55
.. _56: https://github.com/giampaolo/psutil/issues/56
.. _57: https://github.com/giampaolo/psutil/issues/57
.. _58: https://github.com/giampaolo/psutil/issues/58
.. _59: https://github.com/giampaolo/psutil/issues/59
.. _60: https://github.com/giampaolo/psutil/issues/60
.. _61: https://github.com/giampaolo/psutil/issues/61
.. _62: https://github.com/giampaolo/psutil/issues/62
.. _63: https://github.com/giampaolo/psutil/issues/63
.. _64: https://github.com/giampaolo/psutil/issues/64
.. _65: https://github.com/giampaolo/psutil/issues/65
.. _66: https://github.com/giampaolo/psutil/issues/66
.. _67: https://github.com/giampaolo/psutil/issues/67
.. _68: https://github.com/giampaolo/psutil/issues/68
.. _69: https://github.com/giampaolo/psutil/issues/69
.. _70: https://github.com/giampaolo/psutil/issues/70
.. _71: https://github.com/giampaolo/psutil/issues/71
.. _72: https://github.com/giampaolo/psutil/issues/72
.. _73: https://github.com/giampaolo/psutil/issues/73
.. _74: https://github.com/giampaolo/psutil/issues/74
.. _75: https://github.com/giampaolo/psutil/issues/75
.. _76: https://github.com/giampaolo/psutil/issues/76
.. _77: https://github.com/giampaolo/psutil/issues/77
.. _78: https://github.com/giampaolo/psutil/issues/78
.. _79: https://github.com/giampaolo/psutil/issues/79
.. _80: https://github.com/giampaolo/psutil/issues/80
.. _81: https://github.com/giampaolo/psutil/issues/81
.. _82: https://github.com/giampaolo/psutil/issues/82
.. _83: https://github.com/giampaolo/psutil/issues/83
.. _84: https://github.com/giampaolo/psutil/issues/84
.. _85: https://github.com/giampaolo/psutil/issues/85
.. _86: https://github.com/giampaolo/psutil/issues/86
.. _87: https://github.com/giampaolo/psutil/issues/87
.. _88: https://github.com/giampaolo/psutil/issues/88
.. _89: https://github.com/giampaolo/psutil/issues/89
.. _90: https://github.com/giampaolo/psutil/issues/90
.. _91: https://github.com/giampaolo/psutil/issues/91
.. _92: https://github.com/giampaolo/psutil/issues/92
.. _93: https://github.com/giampaolo/psutil/issues/93
.. _94: https://github.com/giampaolo/psutil/issues/94
.. _95: https://github.com/giampaolo/psutil/issues/95
.. _96: https://github.com/giampaolo/psutil/issues/96
.. _97: https://github.com/giampaolo/psutil/issues/97
.. _98: https://github.com/giampaolo/psutil/issues/98
.. _99: https://github.com/giampaolo/psutil/issues/99
.. _100: https://github.com/giampaolo/psutil/issues/100
.. _101: https://github.com/giampaolo/psutil/issues/101
.. _102: https://github.com/giampaolo/psutil/issues/102
.. _103: https://github.com/giampaolo/psutil/issues/103
.. _104: https://github.com/giampaolo/psutil/issues/104
.. _105: https://github.com/giampaolo/psutil/issues/105
.. _106: https://github.com/giampaolo/psutil/issues/106
.. _107: https://github.com/giampaolo/psutil/issues/107
.. _108: https://github.com/giampaolo/psutil/issues/108
.. _109: https://github.com/giampaolo/psutil/issues/109
.. _110: https://github.com/giampaolo/psutil/issues/110
.. _111: https://github.com/giampaolo/psutil/issues/111
.. _112: https://github.com/giampaolo/psutil/issues/112
.. _113: https://github.com/giampaolo/psutil/issues/113
.. _114: https://github.com/giampaolo/psutil/issues/114
.. _115: https://github.com/giampaolo/psutil/issues/115
.. _116: https://github.com/giampaolo/psutil/issues/116
.. _117: https://github.com/giampaolo/psutil/issues/117
.. _118: https://github.com/giampaolo/psutil/issues/118
.. _119: https://github.com/giampaolo/psutil/issues/119
.. _120: https://github.com/giampaolo/psutil/issues/120
.. _121: https://github.com/giampaolo/psutil/issues/121
.. _122: https://github.com/giampaolo/psutil/issues/122
.. _123: https://github.com/giampaolo/psutil/issues/123
.. _124: https://github.com/giampaolo/psutil/issues/124
.. _125: https://github.com/giampaolo/psutil/issues/125
.. _126: https://github.com/giampaolo/psutil/issues/126
.. _127: https://github.com/giampaolo/psutil/issues/127
.. _128: https://github.com/giampaolo/psutil/issues/128
.. _129: https://github.com/giampaolo/psutil/issues/129
.. _130: https://github.com/giampaolo/psutil/issues/130
.. _131: https://github.com/giampaolo/psutil/issues/131
.. _132: https://github.com/giampaolo/psutil/issues/132
.. _133: https://github.com/giampaolo/psutil/issues/133
.. _134: https://github.com/giampaolo/psutil/issues/134
.. _135: https://github.com/giampaolo/psutil/issues/135
.. _136: https://github.com/giampaolo/psutil/issues/136
.. _137: https://github.com/giampaolo/psutil/issues/137
.. _138: https://github.com/giampaolo/psutil/issues/138
.. _139: https://github.com/giampaolo/psutil/issues/139
.. _140: https://github.com/giampaolo/psutil/issues/140
.. _141: https://github.com/giampaolo/psutil/issues/141
.. _142: https://github.com/giampaolo/psutil/issues/142
.. _143: https://github.com/giampaolo/psutil/issues/143
.. _144: https://github.com/giampaolo/psutil/issues/144
.. _145: https://github.com/giampaolo/psutil/issues/145
.. _146: https://github.com/giampaolo/psutil/issues/146
.. _147: https://github.com/giampaolo/psutil/issues/147
.. _148: https://github.com/giampaolo/psutil/issues/148
.. _149: https://github.com/giampaolo/psutil/issues/149
.. _150: https://github.com/giampaolo/psutil/issues/150
.. _151: https://github.com/giampaolo/psutil/issues/151
.. _152: https://github.com/giampaolo/psutil/issues/152
.. _153: https://github.com/giampaolo/psutil/issues/153
.. _154: https://github.com/giampaolo/psutil/issues/154
.. _155: https://github.com/giampaolo/psutil/issues/155
.. _156: https://github.com/giampaolo/psutil/issues/156
.. _157: https://github.com/giampaolo/psutil/issues/157
.. _158: https://github.com/giampaolo/psutil/issues/158
.. _159: https://github.com/giampaolo/psutil/issues/159
.. _160: https://github.com/giampaolo/psutil/issues/160
.. _161: https://github.com/giampaolo/psutil/issues/161
.. _162: https://github.com/giampaolo/psutil/issues/162
.. _163: https://github.com/giampaolo/psutil/issues/163
.. _164: https://github.com/giampaolo/psutil/issues/164
.. _165: https://github.com/giampaolo/psutil/issues/165
.. _166: https://github.com/giampaolo/psutil/issues/166
.. _167: https://github.com/giampaolo/psutil/issues/167
.. _168: https://github.com/giampaolo/psutil/issues/168
.. _169: https://github.com/giampaolo/psutil/issues/169
.. _170: https://github.com/giampaolo/psutil/issues/170
.. _171: https://github.com/giampaolo/psutil/issues/171
.. _172: https://github.com/giampaolo/psutil/issues/172
.. _173: https://github.com/giampaolo/psutil/issues/173
.. _174: https://github.com/giampaolo/psutil/issues/174
.. _175: https://github.com/giampaolo/psutil/issues/175
.. _176: https://github.com/giampaolo/psutil/issues/176
.. _177: https://github.com/giampaolo/psutil/issues/177
.. _178: https://github.com/giampaolo/psutil/issues/178
.. _179: https://github.com/giampaolo/psutil/issues/179
.. _180: https://github.com/giampaolo/psutil/issues/180
.. _181: https://github.com/giampaolo/psutil/issues/181
.. _182: https://github.com/giampaolo/psutil/issues/182
.. _183: https://github.com/giampaolo/psutil/issues/183
.. _184: https://github.com/giampaolo/psutil/issues/184
.. _185: https://github.com/giampaolo/psutil/issues/185
.. _186: https://github.com/giampaolo/psutil/issues/186
.. _187: https://github.com/giampaolo/psutil/issues/187
.. _188: https://github.com/giampaolo/psutil/issues/188
.. _189: https://github.com/giampaolo/psutil/issues/189
.. _190: https://github.com/giampaolo/psutil/issues/190
.. _191: https://github.com/giampaolo/psutil/issues/191
.. _192: https://github.com/giampaolo/psutil/issues/192
.. _193: https://github.com/giampaolo/psutil/issues/193
.. _194: https://github.com/giampaolo/psutil/issues/194
.. _195: https://github.com/giampaolo/psutil/issues/195
.. _196: https://github.com/giampaolo/psutil/issues/196
.. _197: https://github.com/giampaolo/psutil/issues/197
.. _198: https://github.com/giampaolo/psutil/issues/198
.. _199: https://github.com/giampaolo/psutil/issues/199
.. _200: https://github.com/giampaolo/psutil/issues/200
.. _201: https://github.com/giampaolo/psutil/issues/201
.. _202: https://github.com/giampaolo/psutil/issues/202
.. _203: https://github.com/giampaolo/psutil/issues/203
.. _204: https://github.com/giampaolo/psutil/issues/204
.. _205: https://github.com/giampaolo/psutil/issues/205
.. _206: https://github.com/giampaolo/psutil/issues/206
.. _207: https://github.com/giampaolo/psutil/issues/207
.. _208: https://github.com/giampaolo/psutil/issues/208
.. _209: https://github.com/giampaolo/psutil/issues/209
.. _210: https://github.com/giampaolo/psutil/issues/210
.. _211: https://github.com/giampaolo/psutil/issues/211
.. _212: https://github.com/giampaolo/psutil/issues/212
.. _213: https://github.com/giampaolo/psutil/issues/213
.. _214: https://github.com/giampaolo/psutil/issues/214
.. _215: https://github.com/giampaolo/psutil/issues/215
.. _216: https://github.com/giampaolo/psutil/issues/216
.. _217: https://github.com/giampaolo/psutil/issues/217
.. _218: https://github.com/giampaolo/psutil/issues/218
.. _219: https://github.com/giampaolo/psutil/issues/219
.. _220: https://github.com/giampaolo/psutil/issues/220
.. _221: https://github.com/giampaolo/psutil/issues/221
.. _222: https://github.com/giampaolo/psutil/issues/222
.. _223: https://github.com/giampaolo/psutil/issues/223
.. _224: https://github.com/giampaolo/psutil/issues/224
.. _225: https://github.com/giampaolo/psutil/issues/225
.. _226: https://github.com/giampaolo/psutil/issues/226
.. _227: https://github.com/giampaolo/psutil/issues/227
.. _228: https://github.com/giampaolo/psutil/issues/228
.. _229: https://github.com/giampaolo/psutil/issues/229
.. _230: https://github.com/giampaolo/psutil/issues/230
.. _231: https://github.com/giampaolo/psutil/issues/231
.. _232: https://github.com/giampaolo/psutil/issues/232
.. _233: https://github.com/giampaolo/psutil/issues/233
.. _234: https://github.com/giampaolo/psutil/issues/234
.. _235: https://github.com/giampaolo/psutil/issues/235
.. _236: https://github.com/giampaolo/psutil/issues/236
.. _237: https://github.com/giampaolo/psutil/issues/237
.. _238: https://github.com/giampaolo/psutil/issues/238
.. _239: https://github.com/giampaolo/psutil/issues/239
.. _240: https://github.com/giampaolo/psutil/issues/240
.. _241: https://github.com/giampaolo/psutil/issues/241
.. _242: https://github.com/giampaolo/psutil/issues/242
.. _243: https://github.com/giampaolo/psutil/issues/243
.. _244: https://github.com/giampaolo/psutil/issues/244
.. _245: https://github.com/giampaolo/psutil/issues/245
.. _246: https://github.com/giampaolo/psutil/issues/246
.. _247: https://github.com/giampaolo/psutil/issues/247
.. _248: https://github.com/giampaolo/psutil/issues/248
.. _249: https://github.com/giampaolo/psutil/issues/249
.. _250: https://github.com/giampaolo/psutil/issues/250
.. _251: https://github.com/giampaolo/psutil/issues/251
.. _252: https://github.com/giampaolo/psutil/issues/252
.. _253: https://github.com/giampaolo/psutil/issues/253
.. _254: https://github.com/giampaolo/psutil/issues/254
.. _255: https://github.com/giampaolo/psutil/issues/255
.. _256: https://github.com/giampaolo/psutil/issues/256
.. _257: https://github.com/giampaolo/psutil/issues/257
.. _258: https://github.com/giampaolo/psutil/issues/258
.. _259: https://github.com/giampaolo/psutil/issues/259
.. _260: https://github.com/giampaolo/psutil/issues/260
.. _261: https://github.com/giampaolo/psutil/issues/261
.. _262: https://github.com/giampaolo/psutil/issues/262
.. _263: https://github.com/giampaolo/psutil/issues/263
.. _264: https://github.com/giampaolo/psutil/issues/264
.. _265: https://github.com/giampaolo/psutil/issues/265
.. _266: https://github.com/giampaolo/psutil/issues/266
.. _267: https://github.com/giampaolo/psutil/issues/267
.. _268: https://github.com/giampaolo/psutil/issues/268
.. _269: https://github.com/giampaolo/psutil/issues/269
.. _270: https://github.com/giampaolo/psutil/issues/270
.. _271: https://github.com/giampaolo/psutil/issues/271
.. _272: https://github.com/giampaolo/psutil/issues/272
.. _273: https://github.com/giampaolo/psutil/issues/273
.. _274: https://github.com/giampaolo/psutil/issues/274
.. _275: https://github.com/giampaolo/psutil/issues/275
.. _276: https://github.com/giampaolo/psutil/issues/276
.. _277: https://github.com/giampaolo/psutil/issues/277
.. _278: https://github.com/giampaolo/psutil/issues/278
.. _279: https://github.com/giampaolo/psutil/issues/279
.. _280: https://github.com/giampaolo/psutil/issues/280
.. _281: https://github.com/giampaolo/psutil/issues/281
.. _282: https://github.com/giampaolo/psutil/issues/282
.. _283: https://github.com/giampaolo/psutil/issues/283
.. _284: https://github.com/giampaolo/psutil/issues/284
.. _285: https://github.com/giampaolo/psutil/issues/285
.. _286: https://github.com/giampaolo/psutil/issues/286
.. _287: https://github.com/giampaolo/psutil/issues/287
.. _288: https://github.com/giampaolo/psutil/issues/288
.. _289: https://github.com/giampaolo/psutil/issues/289
.. _290: https://github.com/giampaolo/psutil/issues/290
.. _291: https://github.com/giampaolo/psutil/issues/291
.. _292: https://github.com/giampaolo/psutil/issues/292
.. _293: https://github.com/giampaolo/psutil/issues/293
.. _294: https://github.com/giampaolo/psutil/issues/294
.. _295: https://github.com/giampaolo/psutil/issues/295
.. _296: https://github.com/giampaolo/psutil/issues/296
.. _297: https://github.com/giampaolo/psutil/issues/297
.. _298: https://github.com/giampaolo/psutil/issues/298
.. _299: https://github.com/giampaolo/psutil/issues/299
.. _300: https://github.com/giampaolo/psutil/issues/300
.. _301: https://github.com/giampaolo/psutil/issues/301
.. _302: https://github.com/giampaolo/psutil/issues/302
.. _303: https://github.com/giampaolo/psutil/issues/303
.. _304: https://github.com/giampaolo/psutil/issues/304
.. _305: https://github.com/giampaolo/psutil/issues/305
.. _306: https://github.com/giampaolo/psutil/issues/306
.. _307: https://github.com/giampaolo/psutil/issues/307
.. _308: https://github.com/giampaolo/psutil/issues/308
.. _309: https://github.com/giampaolo/psutil/issues/309
.. _310: https://github.com/giampaolo/psutil/issues/310
.. _311: https://github.com/giampaolo/psutil/issues/311
.. _312: https://github.com/giampaolo/psutil/issues/312
.. _313: https://github.com/giampaolo/psutil/issues/313
.. _314: https://github.com/giampaolo/psutil/issues/314
.. _315: https://github.com/giampaolo/psutil/issues/315
.. _316: https://github.com/giampaolo/psutil/issues/316
.. _317: https://github.com/giampaolo/psutil/issues/317
.. _318: https://github.com/giampaolo/psutil/issues/318
.. _319: https://github.com/giampaolo/psutil/issues/319
.. _320: https://github.com/giampaolo/psutil/issues/320
.. _321: https://github.com/giampaolo/psutil/issues/321
.. _322: https://github.com/giampaolo/psutil/issues/322
.. _323: https://github.com/giampaolo/psutil/issues/323
.. _324: https://github.com/giampaolo/psutil/issues/324
.. _325: https://github.com/giampaolo/psutil/issues/325
.. _326: https://github.com/giampaolo/psutil/issues/326
.. _327: https://github.com/giampaolo/psutil/issues/327
.. _328: https://github.com/giampaolo/psutil/issues/328
.. _329: https://github.com/giampaolo/psutil/issues/329
.. _330: https://github.com/giampaolo/psutil/issues/330
.. _331: https://github.com/giampaolo/psutil/issues/331
.. _332: https://github.com/giampaolo/psutil/issues/332
.. _333: https://github.com/giampaolo/psutil/issues/333
.. _334: https://github.com/giampaolo/psutil/issues/334
.. _335: https://github.com/giampaolo/psutil/issues/335
.. _336: https://github.com/giampaolo/psutil/issues/336
.. _337: https://github.com/giampaolo/psutil/issues/337
.. _338: https://github.com/giampaolo/psutil/issues/338
.. _339: https://github.com/giampaolo/psutil/issues/339
.. _340: https://github.com/giampaolo/psutil/issues/340
.. _341: https://github.com/giampaolo/psutil/issues/341
.. _342: https://github.com/giampaolo/psutil/issues/342
.. _343: https://github.com/giampaolo/psutil/issues/343
.. _344: https://github.com/giampaolo/psutil/issues/344
.. _345: https://github.com/giampaolo/psutil/issues/345
.. _346: https://github.com/giampaolo/psutil/issues/346
.. _347: https://github.com/giampaolo/psutil/issues/347
.. _348: https://github.com/giampaolo/psutil/issues/348
.. _349: https://github.com/giampaolo/psutil/issues/349
.. _350: https://github.com/giampaolo/psutil/issues/350
.. _351: https://github.com/giampaolo/psutil/issues/351
.. _352: https://github.com/giampaolo/psutil/issues/352
.. _353: https://github.com/giampaolo/psutil/issues/353
.. _354: https://github.com/giampaolo/psutil/issues/354
.. _355: https://github.com/giampaolo/psutil/issues/355
.. _356: https://github.com/giampaolo/psutil/issues/356
.. _357: https://github.com/giampaolo/psutil/issues/357
.. _358: https://github.com/giampaolo/psutil/issues/358
.. _359: https://github.com/giampaolo/psutil/issues/359
.. _360: https://github.com/giampaolo/psutil/issues/360
.. _361: https://github.com/giampaolo/psutil/issues/361
.. _362: https://github.com/giampaolo/psutil/issues/362
.. _363: https://github.com/giampaolo/psutil/issues/363
.. _364: https://github.com/giampaolo/psutil/issues/364
.. _365: https://github.com/giampaolo/psutil/issues/365
.. _366: https://github.com/giampaolo/psutil/issues/366
.. _367: https://github.com/giampaolo/psutil/issues/367
.. _368: https://github.com/giampaolo/psutil/issues/368
.. _369: https://github.com/giampaolo/psutil/issues/369
.. _370: https://github.com/giampaolo/psutil/issues/370
.. _371: https://github.com/giampaolo/psutil/issues/371
.. _372: https://github.com/giampaolo/psutil/issues/372
.. _373: https://github.com/giampaolo/psutil/issues/373
.. _374: https://github.com/giampaolo/psutil/issues/374
.. _375: https://github.com/giampaolo/psutil/issues/375
.. _376: https://github.com/giampaolo/psutil/issues/376
.. _377: https://github.com/giampaolo/psutil/issues/377
.. _378: https://github.com/giampaolo/psutil/issues/378
.. _379: https://github.com/giampaolo/psutil/issues/379
.. _380: https://github.com/giampaolo/psutil/issues/380
.. _381: https://github.com/giampaolo/psutil/issues/381
.. _382: https://github.com/giampaolo/psutil/issues/382
.. _383: https://github.com/giampaolo/psutil/issues/383
.. _384: https://github.com/giampaolo/psutil/issues/384
.. _385: https://github.com/giampaolo/psutil/issues/385
.. _386: https://github.com/giampaolo/psutil/issues/386
.. _387: https://github.com/giampaolo/psutil/issues/387
.. _388: https://github.com/giampaolo/psutil/issues/388
.. _389: https://github.com/giampaolo/psutil/issues/389
.. _390: https://github.com/giampaolo/psutil/issues/390
.. _391: https://github.com/giampaolo/psutil/issues/391
.. _392: https://github.com/giampaolo/psutil/issues/392
.. _393: https://github.com/giampaolo/psutil/issues/393
.. _394: https://github.com/giampaolo/psutil/issues/394
.. _395: https://github.com/giampaolo/psutil/issues/395
.. _396: https://github.com/giampaolo/psutil/issues/396
.. _397: https://github.com/giampaolo/psutil/issues/397
.. _398: https://github.com/giampaolo/psutil/issues/398
.. _399: https://github.com/giampaolo/psutil/issues/399
.. _400: https://github.com/giampaolo/psutil/issues/400
.. _401: https://github.com/giampaolo/psutil/issues/401
.. _402: https://github.com/giampaolo/psutil/issues/402
.. _403: https://github.com/giampaolo/psutil/issues/403
.. _404: https://github.com/giampaolo/psutil/issues/404
.. _405: https://github.com/giampaolo/psutil/issues/405
.. _406: https://github.com/giampaolo/psutil/issues/406
.. _407: https://github.com/giampaolo/psutil/issues/407
.. _408: https://github.com/giampaolo/psutil/issues/408
.. _409: https://github.com/giampaolo/psutil/issues/409
.. _410: https://github.com/giampaolo/psutil/issues/410
.. _411: https://github.com/giampaolo/psutil/issues/411
.. _412: https://github.com/giampaolo/psutil/issues/412
.. _413: https://github.com/giampaolo/psutil/issues/413
.. _414: https://github.com/giampaolo/psutil/issues/414
.. _415: https://github.com/giampaolo/psutil/issues/415
.. _416: https://github.com/giampaolo/psutil/issues/416
.. _417: https://github.com/giampaolo/psutil/issues/417
.. _418: https://github.com/giampaolo/psutil/issues/418
.. _419: https://github.com/giampaolo/psutil/issues/419
.. _420: https://github.com/giampaolo/psutil/issues/420
.. _421: https://github.com/giampaolo/psutil/issues/421
.. _422: https://github.com/giampaolo/psutil/issues/422
.. _423: https://github.com/giampaolo/psutil/issues/423
.. _424: https://github.com/giampaolo/psutil/issues/424
.. _425: https://github.com/giampaolo/psutil/issues/425
.. _426: https://github.com/giampaolo/psutil/issues/426
.. _427: https://github.com/giampaolo/psutil/issues/427
.. _428: https://github.com/giampaolo/psutil/issues/428
.. _429: https://github.com/giampaolo/psutil/issues/429
.. _430: https://github.com/giampaolo/psutil/issues/430
.. _431: https://github.com/giampaolo/psutil/issues/431
.. _432: https://github.com/giampaolo/psutil/issues/432
.. _433: https://github.com/giampaolo/psutil/issues/433
.. _434: https://github.com/giampaolo/psutil/issues/434
.. _435: https://github.com/giampaolo/psutil/issues/435
.. _436: https://github.com/giampaolo/psutil/issues/436
.. _437: https://github.com/giampaolo/psutil/issues/437
.. _438: https://github.com/giampaolo/psutil/issues/438
.. _439: https://github.com/giampaolo/psutil/issues/439
.. _440: https://github.com/giampaolo/psutil/issues/440
.. _441: https://github.com/giampaolo/psutil/issues/441
.. _442: https://github.com/giampaolo/psutil/issues/442
.. _443: https://github.com/giampaolo/psutil/issues/443
.. _444: https://github.com/giampaolo/psutil/issues/444
.. _445: https://github.com/giampaolo/psutil/issues/445
.. _446: https://github.com/giampaolo/psutil/issues/446
.. _447: https://github.com/giampaolo/psutil/issues/447
.. _448: https://github.com/giampaolo/psutil/issues/448
.. _449: https://github.com/giampaolo/psutil/issues/449
.. _450: https://github.com/giampaolo/psutil/issues/450
.. _451: https://github.com/giampaolo/psutil/issues/451
.. _452: https://github.com/giampaolo/psutil/issues/452
.. _453: https://github.com/giampaolo/psutil/issues/453
.. _454: https://github.com/giampaolo/psutil/issues/454
.. _455: https://github.com/giampaolo/psutil/issues/455
.. _456: https://github.com/giampaolo/psutil/issues/456
.. _457: https://github.com/giampaolo/psutil/issues/457
.. _458: https://github.com/giampaolo/psutil/issues/458
.. _459: https://github.com/giampaolo/psutil/issues/459
.. _460: https://github.com/giampaolo/psutil/issues/460
.. _461: https://github.com/giampaolo/psutil/issues/461
.. _462: https://github.com/giampaolo/psutil/issues/462
.. _463: https://github.com/giampaolo/psutil/issues/463
.. _464: https://github.com/giampaolo/psutil/issues/464
.. _465: https://github.com/giampaolo/psutil/issues/465
.. _466: https://github.com/giampaolo/psutil/issues/466
.. _467: https://github.com/giampaolo/psutil/issues/467
.. _468: https://github.com/giampaolo/psutil/issues/468
.. _469: https://github.com/giampaolo/psutil/issues/469
.. _470: https://github.com/giampaolo/psutil/issues/470
.. _471: https://github.com/giampaolo/psutil/issues/471
.. _472: https://github.com/giampaolo/psutil/issues/472
.. _473: https://github.com/giampaolo/psutil/issues/473
.. _474: https://github.com/giampaolo/psutil/issues/474
.. _475: https://github.com/giampaolo/psutil/issues/475
.. _476: https://github.com/giampaolo/psutil/issues/476
.. _477: https://github.com/giampaolo/psutil/issues/477
.. _478: https://github.com/giampaolo/psutil/issues/478
.. _479: https://github.com/giampaolo/psutil/issues/479
.. _480: https://github.com/giampaolo/psutil/issues/480
.. _481: https://github.com/giampaolo/psutil/issues/481
.. _482: https://github.com/giampaolo/psutil/issues/482
.. _483: https://github.com/giampaolo/psutil/issues/483
.. _484: https://github.com/giampaolo/psutil/issues/484
.. _485: https://github.com/giampaolo/psutil/issues/485
.. _486: https://github.com/giampaolo/psutil/issues/486
.. _487: https://github.com/giampaolo/psutil/issues/487
.. _488: https://github.com/giampaolo/psutil/issues/488
.. _489: https://github.com/giampaolo/psutil/issues/489
.. _490: https://github.com/giampaolo/psutil/issues/490
.. _491: https://github.com/giampaolo/psutil/issues/491
.. _492: https://github.com/giampaolo/psutil/issues/492
.. _493: https://github.com/giampaolo/psutil/issues/493
.. _494: https://github.com/giampaolo/psutil/issues/494
.. _495: https://github.com/giampaolo/psutil/issues/495
.. _496: https://github.com/giampaolo/psutil/issues/496
.. _497: https://github.com/giampaolo/psutil/issues/497
.. _498: https://github.com/giampaolo/psutil/issues/498
.. _499: https://github.com/giampaolo/psutil/issues/499
.. _500: https://github.com/giampaolo/psutil/issues/500
.. _501: https://github.com/giampaolo/psutil/issues/501
.. _502: https://github.com/giampaolo/psutil/issues/502
.. _503: https://github.com/giampaolo/psutil/issues/503
.. _504: https://github.com/giampaolo/psutil/issues/504
.. _505: https://github.com/giampaolo/psutil/issues/505
.. _506: https://github.com/giampaolo/psutil/issues/506
.. _507: https://github.com/giampaolo/psutil/issues/507
.. _508: https://github.com/giampaolo/psutil/issues/508
.. _509: https://github.com/giampaolo/psutil/issues/509
.. _510: https://github.com/giampaolo/psutil/issues/510
.. _511: https://github.com/giampaolo/psutil/issues/511
.. _512: https://github.com/giampaolo/psutil/issues/512
.. _513: https://github.com/giampaolo/psutil/issues/513
.. _514: https://github.com/giampaolo/psutil/issues/514
.. _515: https://github.com/giampaolo/psutil/issues/515
.. _516: https://github.com/giampaolo/psutil/issues/516
.. _517: https://github.com/giampaolo/psutil/issues/517
.. _518: https://github.com/giampaolo/psutil/issues/518
.. _519: https://github.com/giampaolo/psutil/issues/519
.. _520: https://github.com/giampaolo/psutil/issues/520
.. _521: https://github.com/giampaolo/psutil/issues/521
.. _522: https://github.com/giampaolo/psutil/issues/522
.. _523: https://github.com/giampaolo/psutil/issues/523
.. _524: https://github.com/giampaolo/psutil/issues/524
.. _525: https://github.com/giampaolo/psutil/issues/525
.. _526: https://github.com/giampaolo/psutil/issues/526
.. _527: https://github.com/giampaolo/psutil/issues/527
.. _528: https://github.com/giampaolo/psutil/issues/528
.. _529: https://github.com/giampaolo/psutil/issues/529
.. _530: https://github.com/giampaolo/psutil/issues/530
.. _531: https://github.com/giampaolo/psutil/issues/531
.. _532: https://github.com/giampaolo/psutil/issues/532
.. _533: https://github.com/giampaolo/psutil/issues/533
.. _534: https://github.com/giampaolo/psutil/issues/534
.. _535: https://github.com/giampaolo/psutil/issues/535
.. _536: https://github.com/giampaolo/psutil/issues/536
.. _537: https://github.com/giampaolo/psutil/issues/537
.. _538: https://github.com/giampaolo/psutil/issues/538
.. _539: https://github.com/giampaolo/psutil/issues/539
.. _540: https://github.com/giampaolo/psutil/issues/540
.. _541: https://github.com/giampaolo/psutil/issues/541
.. _542: https://github.com/giampaolo/psutil/issues/542
.. _543: https://github.com/giampaolo/psutil/issues/543
.. _544: https://github.com/giampaolo/psutil/issues/544
.. _545: https://github.com/giampaolo/psutil/issues/545
.. _546: https://github.com/giampaolo/psutil/issues/546
.. _547: https://github.com/giampaolo/psutil/issues/547
.. _548: https://github.com/giampaolo/psutil/issues/548
.. _549: https://github.com/giampaolo/psutil/issues/549
.. _550: https://github.com/giampaolo/psutil/issues/550
.. _551: https://github.com/giampaolo/psutil/issues/551
.. _552: https://github.com/giampaolo/psutil/issues/552
.. _553: https://github.com/giampaolo/psutil/issues/553
.. _554: https://github.com/giampaolo/psutil/issues/554
.. _555: https://github.com/giampaolo/psutil/issues/555
.. _556: https://github.com/giampaolo/psutil/issues/556
.. _557: https://github.com/giampaolo/psutil/issues/557
.. _558: https://github.com/giampaolo/psutil/issues/558
.. _559: https://github.com/giampaolo/psutil/issues/559
.. _560: https://github.com/giampaolo/psutil/issues/560
.. _561: https://github.com/giampaolo/psutil/issues/561
.. _562: https://github.com/giampaolo/psutil/issues/562
.. _563: https://github.com/giampaolo/psutil/issues/563
.. _564: https://github.com/giampaolo/psutil/issues/564
.. _565: https://github.com/giampaolo/psutil/issues/565
.. _566: https://github.com/giampaolo/psutil/issues/566
.. _567: https://github.com/giampaolo/psutil/issues/567
.. _568: https://github.com/giampaolo/psutil/issues/568
.. _569: https://github.com/giampaolo/psutil/issues/569
.. _570: https://github.com/giampaolo/psutil/issues/570
.. _571: https://github.com/giampaolo/psutil/issues/571
.. _572: https://github.com/giampaolo/psutil/issues/572
.. _573: https://github.com/giampaolo/psutil/issues/573
.. _574: https://github.com/giampaolo/psutil/issues/574
.. _575: https://github.com/giampaolo/psutil/issues/575
.. _576: https://github.com/giampaolo/psutil/issues/576
.. _577: https://github.com/giampaolo/psutil/issues/577
.. _578: https://github.com/giampaolo/psutil/issues/578
.. _579: https://github.com/giampaolo/psutil/issues/579
.. _580: https://github.com/giampaolo/psutil/issues/580
.. _581: https://github.com/giampaolo/psutil/issues/581
.. _582: https://github.com/giampaolo/psutil/issues/582
.. _583: https://github.com/giampaolo/psutil/issues/583
.. _584: https://github.com/giampaolo/psutil/issues/584
.. _585: https://github.com/giampaolo/psutil/issues/585
.. _586: https://github.com/giampaolo/psutil/issues/586
.. _587: https://github.com/giampaolo/psutil/issues/587
.. _588: https://github.com/giampaolo/psutil/issues/588
.. _589: https://github.com/giampaolo/psutil/issues/589
.. _590: https://github.com/giampaolo/psutil/issues/590
.. _591: https://github.com/giampaolo/psutil/issues/591
.. _592: https://github.com/giampaolo/psutil/issues/592
.. _593: https://github.com/giampaolo/psutil/issues/593
.. _594: https://github.com/giampaolo/psutil/issues/594
.. _595: https://github.com/giampaolo/psutil/issues/595
.. _596: https://github.com/giampaolo/psutil/issues/596
.. _597: https://github.com/giampaolo/psutil/issues/597
.. _598: https://github.com/giampaolo/psutil/issues/598
.. _599: https://github.com/giampaolo/psutil/issues/599
.. _600: https://github.com/giampaolo/psutil/issues/600
.. _601: https://github.com/giampaolo/psutil/issues/601
.. _602: https://github.com/giampaolo/psutil/issues/602
.. _603: https://github.com/giampaolo/psutil/issues/603
.. _604: https://github.com/giampaolo/psutil/issues/604
.. _605: https://github.com/giampaolo/psutil/issues/605
.. _606: https://github.com/giampaolo/psutil/issues/606
.. _607: https://github.com/giampaolo/psutil/issues/607
.. _608: https://github.com/giampaolo/psutil/issues/608
.. _609: https://github.com/giampaolo/psutil/issues/609
.. _610: https://github.com/giampaolo/psutil/issues/610
.. _611: https://github.com/giampaolo/psutil/issues/611
.. _612: https://github.com/giampaolo/psutil/issues/612
.. _613: https://github.com/giampaolo/psutil/issues/613
.. _614: https://github.com/giampaolo/psutil/issues/614
.. _615: https://github.com/giampaolo/psutil/issues/615
.. _616: https://github.com/giampaolo/psutil/issues/616
.. _617: https://github.com/giampaolo/psutil/issues/617
.. _618: https://github.com/giampaolo/psutil/issues/618
.. _619: https://github.com/giampaolo/psutil/issues/619
.. _620: https://github.com/giampaolo/psutil/issues/620
.. _621: https://github.com/giampaolo/psutil/issues/621
.. _622: https://github.com/giampaolo/psutil/issues/622
.. _623: https://github.com/giampaolo/psutil/issues/623
.. _624: https://github.com/giampaolo/psutil/issues/624
.. _625: https://github.com/giampaolo/psutil/issues/625
.. _626: https://github.com/giampaolo/psutil/issues/626
.. _627: https://github.com/giampaolo/psutil/issues/627
.. _628: https://github.com/giampaolo/psutil/issues/628
.. _629: https://github.com/giampaolo/psutil/issues/629
.. _630: https://github.com/giampaolo/psutil/issues/630
.. _631: https://github.com/giampaolo/psutil/issues/631
.. _632: https://github.com/giampaolo/psutil/issues/632
.. _633: https://github.com/giampaolo/psutil/issues/633
.. _634: https://github.com/giampaolo/psutil/issues/634
.. _635: https://github.com/giampaolo/psutil/issues/635
.. _636: https://github.com/giampaolo/psutil/issues/636
.. _637: https://github.com/giampaolo/psutil/issues/637
.. _638: https://github.com/giampaolo/psutil/issues/638
.. _639: https://github.com/giampaolo/psutil/issues/639
.. _640: https://github.com/giampaolo/psutil/issues/640
.. _641: https://github.com/giampaolo/psutil/issues/641
.. _642: https://github.com/giampaolo/psutil/issues/642
.. _643: https://github.com/giampaolo/psutil/issues/643
.. _644: https://github.com/giampaolo/psutil/issues/644
.. _645: https://github.com/giampaolo/psutil/issues/645
.. _646: https://github.com/giampaolo/psutil/issues/646
.. _647: https://github.com/giampaolo/psutil/issues/647
.. _648: https://github.com/giampaolo/psutil/issues/648
.. _649: https://github.com/giampaolo/psutil/issues/649
.. _650: https://github.com/giampaolo/psutil/issues/650
.. _651: https://github.com/giampaolo/psutil/issues/651
.. _652: https://github.com/giampaolo/psutil/issues/652
.. _653: https://github.com/giampaolo/psutil/issues/653
.. _654: https://github.com/giampaolo/psutil/issues/654
.. _655: https://github.com/giampaolo/psutil/issues/655
.. _656: https://github.com/giampaolo/psutil/issues/656
.. _657: https://github.com/giampaolo/psutil/issues/657
.. _658: https://github.com/giampaolo/psutil/issues/658
.. _659: https://github.com/giampaolo/psutil/issues/659
.. _660: https://github.com/giampaolo/psutil/issues/660
.. _661: https://github.com/giampaolo/psutil/issues/661
.. _662: https://github.com/giampaolo/psutil/issues/662
.. _663: https://github.com/giampaolo/psutil/issues/663
.. _664: https://github.com/giampaolo/psutil/issues/664
.. _665: https://github.com/giampaolo/psutil/issues/665
.. _666: https://github.com/giampaolo/psutil/issues/666
.. _667: https://github.com/giampaolo/psutil/issues/667
.. _668: https://github.com/giampaolo/psutil/issues/668
.. _669: https://github.com/giampaolo/psutil/issues/669
.. _670: https://github.com/giampaolo/psutil/issues/670
.. _671: https://github.com/giampaolo/psutil/issues/671
.. _672: https://github.com/giampaolo/psutil/issues/672
.. _673: https://github.com/giampaolo/psutil/issues/673
.. _674: https://github.com/giampaolo/psutil/issues/674
.. _675: https://github.com/giampaolo/psutil/issues/675
.. _676: https://github.com/giampaolo/psutil/issues/676
.. _677: https://github.com/giampaolo/psutil/issues/677
.. _678: https://github.com/giampaolo/psutil/issues/678
.. _679: https://github.com/giampaolo/psutil/issues/679
.. _680: https://github.com/giampaolo/psutil/issues/680
.. _681: https://github.com/giampaolo/psutil/issues/681
.. _682: https://github.com/giampaolo/psutil/issues/682
.. _683: https://github.com/giampaolo/psutil/issues/683
.. _684: https://github.com/giampaolo/psutil/issues/684
.. _685: https://github.com/giampaolo/psutil/issues/685
.. _686: https://github.com/giampaolo/psutil/issues/686
.. _687: https://github.com/giampaolo/psutil/issues/687
.. _688: https://github.com/giampaolo/psutil/issues/688
.. _689: https://github.com/giampaolo/psutil/issues/689
.. _690: https://github.com/giampaolo/psutil/issues/690
.. _691: https://github.com/giampaolo/psutil/issues/691
.. _692: https://github.com/giampaolo/psutil/issues/692
.. _693: https://github.com/giampaolo/psutil/issues/693
.. _694: https://github.com/giampaolo/psutil/issues/694
.. _695: https://github.com/giampaolo/psutil/issues/695
.. _696: https://github.com/giampaolo/psutil/issues/696
.. _697: https://github.com/giampaolo/psutil/issues/697
.. _698: https://github.com/giampaolo/psutil/issues/698
.. _699: https://github.com/giampaolo/psutil/issues/699
.. _700: https://github.com/giampaolo/psutil/issues/700
.. _701: https://github.com/giampaolo/psutil/issues/701
.. _702: https://github.com/giampaolo/psutil/issues/702
.. _703: https://github.com/giampaolo/psutil/issues/703
.. _704: https://github.com/giampaolo/psutil/issues/704
.. _705: https://github.com/giampaolo/psutil/issues/705
.. _706: https://github.com/giampaolo/psutil/issues/706
.. _707: https://github.com/giampaolo/psutil/issues/707
.. _708: https://github.com/giampaolo/psutil/issues/708
.. _709: https://github.com/giampaolo/psutil/issues/709
.. _710: https://github.com/giampaolo/psutil/issues/710
.. _711: https://github.com/giampaolo/psutil/issues/711
.. _712: https://github.com/giampaolo/psutil/issues/712
.. _713: https://github.com/giampaolo/psutil/issues/713
.. _714: https://github.com/giampaolo/psutil/issues/714
.. _715: https://github.com/giampaolo/psutil/issues/715
.. _716: https://github.com/giampaolo/psutil/issues/716
.. _717: https://github.com/giampaolo/psutil/issues/717
.. _718: https://github.com/giampaolo/psutil/issues/718
.. _719: https://github.com/giampaolo/psutil/issues/719
.. _720: https://github.com/giampaolo/psutil/issues/720
.. _721: https://github.com/giampaolo/psutil/issues/721
.. _722: https://github.com/giampaolo/psutil/issues/722
.. _723: https://github.com/giampaolo/psutil/issues/723
.. _724: https://github.com/giampaolo/psutil/issues/724
.. _725: https://github.com/giampaolo/psutil/issues/725
.. _726: https://github.com/giampaolo/psutil/issues/726
.. _727: https://github.com/giampaolo/psutil/issues/727
.. _728: https://github.com/giampaolo/psutil/issues/728
.. _729: https://github.com/giampaolo/psutil/issues/729
.. _730: https://github.com/giampaolo/psutil/issues/730
.. _731: https://github.com/giampaolo/psutil/issues/731
.. _732: https://github.com/giampaolo/psutil/issues/732
.. _733: https://github.com/giampaolo/psutil/issues/733
.. _734: https://github.com/giampaolo/psutil/issues/734
.. _735: https://github.com/giampaolo/psutil/issues/735
.. _736: https://github.com/giampaolo/psutil/issues/736
.. _737: https://github.com/giampaolo/psutil/issues/737
.. _738: https://github.com/giampaolo/psutil/issues/738
.. _739: https://github.com/giampaolo/psutil/issues/739
.. _740: https://github.com/giampaolo/psutil/issues/740
.. _741: https://github.com/giampaolo/psutil/issues/741
.. _742: https://github.com/giampaolo/psutil/issues/742
.. _743: https://github.com/giampaolo/psutil/issues/743
.. _744: https://github.com/giampaolo/psutil/issues/744
.. _745: https://github.com/giampaolo/psutil/issues/745
.. _746: https://github.com/giampaolo/psutil/issues/746
.. _747: https://github.com/giampaolo/psutil/issues/747
.. _748: https://github.com/giampaolo/psutil/issues/748
.. _749: https://github.com/giampaolo/psutil/issues/749
.. _750: https://github.com/giampaolo/psutil/issues/750
.. _751: https://github.com/giampaolo/psutil/issues/751
.. _752: https://github.com/giampaolo/psutil/issues/752
.. _753: https://github.com/giampaolo/psutil/issues/753
.. _754: https://github.com/giampaolo/psutil/issues/754
.. _755: https://github.com/giampaolo/psutil/issues/755
.. _756: https://github.com/giampaolo/psutil/issues/756
.. _757: https://github.com/giampaolo/psutil/issues/757
.. _758: https://github.com/giampaolo/psutil/issues/758
.. _759: https://github.com/giampaolo/psutil/issues/759
.. _760: https://github.com/giampaolo/psutil/issues/760
.. _761: https://github.com/giampaolo/psutil/issues/761
.. _762: https://github.com/giampaolo/psutil/issues/762
.. _763: https://github.com/giampaolo/psutil/issues/763
.. _764: https://github.com/giampaolo/psutil/issues/764
.. _765: https://github.com/giampaolo/psutil/issues/765
.. _766: https://github.com/giampaolo/psutil/issues/766
.. _767: https://github.com/giampaolo/psutil/issues/767
.. _768: https://github.com/giampaolo/psutil/issues/768
.. _769: https://github.com/giampaolo/psutil/issues/769
.. _770: https://github.com/giampaolo/psutil/issues/770
.. _771: https://github.com/giampaolo/psutil/issues/771
.. _772: https://github.com/giampaolo/psutil/issues/772
.. _773: https://github.com/giampaolo/psutil/issues/773
.. _774: https://github.com/giampaolo/psutil/issues/774
.. _775: https://github.com/giampaolo/psutil/issues/775
.. _776: https://github.com/giampaolo/psutil/issues/776
.. _777: https://github.com/giampaolo/psutil/issues/777
.. _778: https://github.com/giampaolo/psutil/issues/778
.. _779: https://github.com/giampaolo/psutil/issues/779
.. _780: https://github.com/giampaolo/psutil/issues/780
.. _781: https://github.com/giampaolo/psutil/issues/781
.. _782: https://github.com/giampaolo/psutil/issues/782
.. _783: https://github.com/giampaolo/psutil/issues/783
.. _784: https://github.com/giampaolo/psutil/issues/784
.. _785: https://github.com/giampaolo/psutil/issues/785
.. _786: https://github.com/giampaolo/psutil/issues/786
.. _787: https://github.com/giampaolo/psutil/issues/787
.. _788: https://github.com/giampaolo/psutil/issues/788
.. _789: https://github.com/giampaolo/psutil/issues/789
.. _790: https://github.com/giampaolo/psutil/issues/790
.. _791: https://github.com/giampaolo/psutil/issues/791
.. _792: https://github.com/giampaolo/psutil/issues/792
.. _793: https://github.com/giampaolo/psutil/issues/793
.. _794: https://github.com/giampaolo/psutil/issues/794
.. _795: https://github.com/giampaolo/psutil/issues/795
.. _796: https://github.com/giampaolo/psutil/issues/796
.. _797: https://github.com/giampaolo/psutil/issues/797
.. _798: https://github.com/giampaolo/psutil/issues/798
.. _799: https://github.com/giampaolo/psutil/issues/799
.. _800: https://github.com/giampaolo/psutil/issues/800
.. _801: https://github.com/giampaolo/psutil/issues/801
.. _802: https://github.com/giampaolo/psutil/issues/802
.. _803: https://github.com/giampaolo/psutil/issues/803
.. _804: https://github.com/giampaolo/psutil/issues/804
.. _805: https://github.com/giampaolo/psutil/issues/805
.. _806: https://github.com/giampaolo/psutil/issues/806
.. _807: https://github.com/giampaolo/psutil/issues/807
.. _808: https://github.com/giampaolo/psutil/issues/808
.. _809: https://github.com/giampaolo/psutil/issues/809
.. _810: https://github.com/giampaolo/psutil/issues/810
.. _811: https://github.com/giampaolo/psutil/issues/811
.. _812: https://github.com/giampaolo/psutil/issues/812
.. _813: https://github.com/giampaolo/psutil/issues/813
.. _814: https://github.com/giampaolo/psutil/issues/814
.. _815: https://github.com/giampaolo/psutil/issues/815
.. _816: https://github.com/giampaolo/psutil/issues/816
.. _817: https://github.com/giampaolo/psutil/issues/817
.. _818: https://github.com/giampaolo/psutil/issues/818
.. _819: https://github.com/giampaolo/psutil/issues/819
.. _820: https://github.com/giampaolo/psutil/issues/820
.. _821: https://github.com/giampaolo/psutil/issues/821
.. _822: https://github.com/giampaolo/psutil/issues/822
.. _823: https://github.com/giampaolo/psutil/issues/823
.. _824: https://github.com/giampaolo/psutil/issues/824
.. _825: https://github.com/giampaolo/psutil/issues/825
.. _826: https://github.com/giampaolo/psutil/issues/826
.. _827: https://github.com/giampaolo/psutil/issues/827
.. _828: https://github.com/giampaolo/psutil/issues/828
.. _829: https://github.com/giampaolo/psutil/issues/829
.. _830: https://github.com/giampaolo/psutil/issues/830
.. _831: https://github.com/giampaolo/psutil/issues/831
.. _832: https://github.com/giampaolo/psutil/issues/832
.. _833: https://github.com/giampaolo/psutil/issues/833
.. _834: https://github.com/giampaolo/psutil/issues/834
.. _835: https://github.com/giampaolo/psutil/issues/835
.. _836: https://github.com/giampaolo/psutil/issues/836
.. _837: https://github.com/giampaolo/psutil/issues/837
.. _838: https://github.com/giampaolo/psutil/issues/838
.. _839: https://github.com/giampaolo/psutil/issues/839
.. _840: https://github.com/giampaolo/psutil/issues/840
.. _841: https://github.com/giampaolo/psutil/issues/841
.. _842: https://github.com/giampaolo/psutil/issues/842
.. _843: https://github.com/giampaolo/psutil/issues/843
.. _844: https://github.com/giampaolo/psutil/issues/844
.. _845: https://github.com/giampaolo/psutil/issues/845
.. _846: https://github.com/giampaolo/psutil/issues/846
.. _847: https://github.com/giampaolo/psutil/issues/847
.. _848: https://github.com/giampaolo/psutil/issues/848
.. _849: https://github.com/giampaolo/psutil/issues/849
.. _850: https://github.com/giampaolo/psutil/issues/850
.. _851: https://github.com/giampaolo/psutil/issues/851
.. _852: https://github.com/giampaolo/psutil/issues/852
.. _853: https://github.com/giampaolo/psutil/issues/853
.. _854: https://github.com/giampaolo/psutil/issues/854
.. _855: https://github.com/giampaolo/psutil/issues/855
.. _856: https://github.com/giampaolo/psutil/issues/856
.. _857: https://github.com/giampaolo/psutil/issues/857
.. _858: https://github.com/giampaolo/psutil/issues/858
.. _859: https://github.com/giampaolo/psutil/issues/859
.. _860: https://github.com/giampaolo/psutil/issues/860
.. _861: https://github.com/giampaolo/psutil/issues/861
.. _862: https://github.com/giampaolo/psutil/issues/862
.. _863: https://github.com/giampaolo/psutil/issues/863
.. _864: https://github.com/giampaolo/psutil/issues/864
.. _865: https://github.com/giampaolo/psutil/issues/865
.. _866: https://github.com/giampaolo/psutil/issues/866
.. _867: https://github.com/giampaolo/psutil/issues/867
.. _868: https://github.com/giampaolo/psutil/issues/868
.. _869: https://github.com/giampaolo/psutil/issues/869
.. _870: https://github.com/giampaolo/psutil/issues/870
.. _871: https://github.com/giampaolo/psutil/issues/871
.. _872: https://github.com/giampaolo/psutil/issues/872
.. _873: https://github.com/giampaolo/psutil/issues/873
.. _874: https://github.com/giampaolo/psutil/issues/874
.. _875: https://github.com/giampaolo/psutil/issues/875
.. _876: https://github.com/giampaolo/psutil/issues/876
.. _877: https://github.com/giampaolo/psutil/issues/877
.. _878: https://github.com/giampaolo/psutil/issues/878
.. _879: https://github.com/giampaolo/psutil/issues/879
.. _880: https://github.com/giampaolo/psutil/issues/880
.. _881: https://github.com/giampaolo/psutil/issues/881
.. _882: https://github.com/giampaolo/psutil/issues/882
.. _883: https://github.com/giampaolo/psutil/issues/883
.. _884: https://github.com/giampaolo/psutil/issues/884
.. _885: https://github.com/giampaolo/psutil/issues/885
.. _886: https://github.com/giampaolo/psutil/issues/886
.. _887: https://github.com/giampaolo/psutil/issues/887
.. _888: https://github.com/giampaolo/psutil/issues/888
.. _889: https://github.com/giampaolo/psutil/issues/889
.. _890: https://github.com/giampaolo/psutil/issues/890
.. _891: https://github.com/giampaolo/psutil/issues/891
.. _892: https://github.com/giampaolo/psutil/issues/892
.. _893: https://github.com/giampaolo/psutil/issues/893
.. _894: https://github.com/giampaolo/psutil/issues/894
.. _895: https://github.com/giampaolo/psutil/issues/895
.. _896: https://github.com/giampaolo/psutil/issues/896
.. _897: https://github.com/giampaolo/psutil/issues/897
.. _898: https://github.com/giampaolo/psutil/issues/898
.. _899: https://github.com/giampaolo/psutil/issues/899
.. _900: https://github.com/giampaolo/psutil/issues/900
.. _901: https://github.com/giampaolo/psutil/issues/901
.. _902: https://github.com/giampaolo/psutil/issues/902
.. _903: https://github.com/giampaolo/psutil/issues/903
.. _904: https://github.com/giampaolo/psutil/issues/904
.. _905: https://github.com/giampaolo/psutil/issues/905
.. _906: https://github.com/giampaolo/psutil/issues/906
.. _907: https://github.com/giampaolo/psutil/issues/907
.. _908: https://github.com/giampaolo/psutil/issues/908
.. _909: https://github.com/giampaolo/psutil/issues/909
.. _910: https://github.com/giampaolo/psutil/issues/910
.. _911: https://github.com/giampaolo/psutil/issues/911
.. _912: https://github.com/giampaolo/psutil/issues/912
.. _913: https://github.com/giampaolo/psutil/issues/913
.. _914: https://github.com/giampaolo/psutil/issues/914
.. _915: https://github.com/giampaolo/psutil/issues/915
.. _916: https://github.com/giampaolo/psutil/issues/916
.. _917: https://github.com/giampaolo/psutil/issues/917
.. _918: https://github.com/giampaolo/psutil/issues/918
.. _919: https://github.com/giampaolo/psutil/issues/919
.. _920: https://github.com/giampaolo/psutil/issues/920
.. _921: https://github.com/giampaolo/psutil/issues/921
.. _922: https://github.com/giampaolo/psutil/issues/922
.. _923: https://github.com/giampaolo/psutil/issues/923
.. _924: https://github.com/giampaolo/psutil/issues/924
.. _925: https://github.com/giampaolo/psutil/issues/925
.. _926: https://github.com/giampaolo/psutil/issues/926
.. _927: https://github.com/giampaolo/psutil/issues/927
.. _928: https://github.com/giampaolo/psutil/issues/928
.. _929: https://github.com/giampaolo/psutil/issues/929
.. _930: https://github.com/giampaolo/psutil/issues/930
.. _931: https://github.com/giampaolo/psutil/issues/931
.. _932: https://github.com/giampaolo/psutil/issues/932
.. _933: https://github.com/giampaolo/psutil/issues/933
.. _934: https://github.com/giampaolo/psutil/issues/934
.. _935: https://github.com/giampaolo/psutil/issues/935
.. _936: https://github.com/giampaolo/psutil/issues/936
.. _937: https://github.com/giampaolo/psutil/issues/937
.. _938: https://github.com/giampaolo/psutil/issues/938
.. _939: https://github.com/giampaolo/psutil/issues/939
.. _940: https://github.com/giampaolo/psutil/issues/940
.. _941: https://github.com/giampaolo/psutil/issues/941
.. _942: https://github.com/giampaolo/psutil/issues/942
.. _943: https://github.com/giampaolo/psutil/issues/943
.. _944: https://github.com/giampaolo/psutil/issues/944
.. _945: https://github.com/giampaolo/psutil/issues/945
.. _946: https://github.com/giampaolo/psutil/issues/946
.. _947: https://github.com/giampaolo/psutil/issues/947
.. _948: https://github.com/giampaolo/psutil/issues/948
.. _949: https://github.com/giampaolo/psutil/issues/949
.. _950: https://github.com/giampaolo/psutil/issues/950
.. _951: https://github.com/giampaolo/psutil/issues/951
.. _952: https://github.com/giampaolo/psutil/issues/952
.. _953: https://github.com/giampaolo/psutil/issues/953
.. _954: https://github.com/giampaolo/psutil/issues/954
.. _955: https://github.com/giampaolo/psutil/issues/955
.. _956: https://github.com/giampaolo/psutil/issues/956
.. _957: https://github.com/giampaolo/psutil/issues/957
.. _958: https://github.com/giampaolo/psutil/issues/958
.. _959: https://github.com/giampaolo/psutil/issues/959
.. _960: https://github.com/giampaolo/psutil/issues/960
.. _961: https://github.com/giampaolo/psutil/issues/961
.. _962: https://github.com/giampaolo/psutil/issues/962
.. _963: https://github.com/giampaolo/psutil/issues/963
.. _964: https://github.com/giampaolo/psutil/issues/964
.. _965: https://github.com/giampaolo/psutil/issues/965
.. _966: https://github.com/giampaolo/psutil/issues/966
.. _967: https://github.com/giampaolo/psutil/issues/967
.. _968: https://github.com/giampaolo/psutil/issues/968
.. _969: https://github.com/giampaolo/psutil/issues/969
.. _970: https://github.com/giampaolo/psutil/issues/970
.. _971: https://github.com/giampaolo/psutil/issues/971
.. _972: https://github.com/giampaolo/psutil/issues/972
.. _973: https://github.com/giampaolo/psutil/issues/973
.. _974: https://github.com/giampaolo/psutil/issues/974
.. _975: https://github.com/giampaolo/psutil/issues/975
.. _976: https://github.com/giampaolo/psutil/issues/976
.. _977: https://github.com/giampaolo/psutil/issues/977
.. _978: https://github.com/giampaolo/psutil/issues/978
.. _979: https://github.com/giampaolo/psutil/issues/979
.. _980: https://github.com/giampaolo/psutil/issues/980
.. _981: https://github.com/giampaolo/psutil/issues/981
.. _982: https://github.com/giampaolo/psutil/issues/982
.. _983: https://github.com/giampaolo/psutil/issues/983
.. _984: https://github.com/giampaolo/psutil/issues/984
.. _985: https://github.com/giampaolo/psutil/issues/985
.. _986: https://github.com/giampaolo/psutil/issues/986
.. _987: https://github.com/giampaolo/psutil/issues/987
.. _988: https://github.com/giampaolo/psutil/issues/988
.. _989: https://github.com/giampaolo/psutil/issues/989
.. _990: https://github.com/giampaolo/psutil/issues/990
.. _991: https://github.com/giampaolo/psutil/issues/991
.. _992: https://github.com/giampaolo/psutil/issues/992
.. _993: https://github.com/giampaolo/psutil/issues/993
.. _994: https://github.com/giampaolo/psutil/issues/994
.. _995: https://github.com/giampaolo/psutil/issues/995
.. _996: https://github.com/giampaolo/psutil/issues/996
.. _997: https://github.com/giampaolo/psutil/issues/997
.. _998: https://github.com/giampaolo/psutil/issues/998
.. _999: https://github.com/giampaolo/psutil/issues/999
.. _1000: https://github.com/giampaolo/psutil/issues/1000
.. _1001: https://github.com/giampaolo/psutil/issues/1001
.. _1002: https://github.com/giampaolo/psutil/issues/1002
.. _1003: https://github.com/giampaolo/psutil/issues/1003
.. _1004: https://github.com/giampaolo/psutil/issues/1004
.. _1005: https://github.com/giampaolo/psutil/issues/1005
.. _1006: https://github.com/giampaolo/psutil/issues/1006
.. _1007: https://github.com/giampaolo/psutil/issues/1007
.. _1008: https://github.com/giampaolo/psutil/issues/1008
.. _1009: https://github.com/giampaolo/psutil/issues/1009
.. _1010: https://github.com/giampaolo/psutil/issues/1010
.. _1011: https://github.com/giampaolo/psutil/issues/1011
.. _1012: https://github.com/giampaolo/psutil/issues/1012
.. _1013: https://github.com/giampaolo/psutil/issues/1013
.. _1014: https://github.com/giampaolo/psutil/issues/1014
.. _1015: https://github.com/giampaolo/psutil/issues/1015
.. _1016: https://github.com/giampaolo/psutil/issues/1016
.. _1017: https://github.com/giampaolo/psutil/issues/1017
.. _1018: https://github.com/giampaolo/psutil/issues/1018
.. _1019: https://github.com/giampaolo/psutil/issues/1019
.. _1020: https://github.com/giampaolo/psutil/issues/1020
.. _1021: https://github.com/giampaolo/psutil/issues/1021
.. _1022: https://github.com/giampaolo/psutil/issues/1022
.. _1023: https://github.com/giampaolo/psutil/issues/1023
.. _1024: https://github.com/giampaolo/psutil/issues/1024
.. _1025: https://github.com/giampaolo/psutil/issues/1025
.. _1026: https://github.com/giampaolo/psutil/issues/1026
.. _1027: https://github.com/giampaolo/psutil/issues/1027
.. _1028: https://github.com/giampaolo/psutil/issues/1028
.. _1029: https://github.com/giampaolo/psutil/issues/1029
.. _1030: https://github.com/giampaolo/psutil/issues/1030
.. _1031: https://github.com/giampaolo/psutil/issues/1031
.. _1032: https://github.com/giampaolo/psutil/issues/1032
.. _1033: https://github.com/giampaolo/psutil/issues/1033
.. _1034: https://github.com/giampaolo/psutil/issues/1034
.. _1035: https://github.com/giampaolo/psutil/issues/1035
.. _1036: https://github.com/giampaolo/psutil/issues/1036
.. _1037: https://github.com/giampaolo/psutil/issues/1037
.. _1038: https://github.com/giampaolo/psutil/issues/1038
.. _1039: https://github.com/giampaolo/psutil/issues/1039
.. _1040: https://github.com/giampaolo/psutil/issues/1040
.. _1041: https://github.com/giampaolo/psutil/issues/1041
.. _1042: https://github.com/giampaolo/psutil/issues/1042
.. _1043: https://github.com/giampaolo/psutil/issues/1043
.. _1044: https://github.com/giampaolo/psutil/issues/1044
.. _1045: https://github.com/giampaolo/psutil/issues/1045
.. _1046: https://github.com/giampaolo/psutil/issues/1046
.. _1047: https://github.com/giampaolo/psutil/issues/1047
.. _1048: https://github.com/giampaolo/psutil/issues/1048
.. _1049: https://github.com/giampaolo/psutil/issues/1049
.. _1050: https://github.com/giampaolo/psutil/issues/1050
.. _1051: https://github.com/giampaolo/psutil/issues/1051
.. _1052: https://github.com/giampaolo/psutil/issues/1052
.. _1053: https://github.com/giampaolo/psutil/issues/1053
.. _1054: https://github.com/giampaolo/psutil/issues/1054
.. _1055: https://github.com/giampaolo/psutil/issues/1055
.. _1056: https://github.com/giampaolo/psutil/issues/1056
.. _1057: https://github.com/giampaolo/psutil/issues/1057
.. _1058: https://github.com/giampaolo/psutil/issues/1058
.. _1059: https://github.com/giampaolo/psutil/issues/1059
.. _1060: https://github.com/giampaolo/psutil/issues/1060
.. _1061: https://github.com/giampaolo/psutil/issues/1061
.. _1062: https://github.com/giampaolo/psutil/issues/1062
.. _1063: https://github.com/giampaolo/psutil/issues/1063
.. _1064: https://github.com/giampaolo/psutil/issues/1064
.. _1065: https://github.com/giampaolo/psutil/issues/1065
.. _1066: https://github.com/giampaolo/psutil/issues/1066
.. _1067: https://github.com/giampaolo/psutil/issues/1067
.. _1068: https://github.com/giampaolo/psutil/issues/1068
.. _1069: https://github.com/giampaolo/psutil/issues/1069
.. _1070: https://github.com/giampaolo/psutil/issues/1070
.. _1071: https://github.com/giampaolo/psutil/issues/1071
.. _1072: https://github.com/giampaolo/psutil/issues/1072
.. _1073: https://github.com/giampaolo/psutil/issues/1073
.. _1074: https://github.com/giampaolo/psutil/issues/1074
.. _1075: https://github.com/giampaolo/psutil/issues/1075
.. _1076: https://github.com/giampaolo/psutil/issues/1076
.. _1077: https://github.com/giampaolo/psutil/issues/1077
.. _1078: https://github.com/giampaolo/psutil/issues/1078
.. _1079: https://github.com/giampaolo/psutil/issues/1079
.. _1080: https://github.com/giampaolo/psutil/issues/1080
.. _1081: https://github.com/giampaolo/psutil/issues/1081
.. _1082: https://github.com/giampaolo/psutil/issues/1082
.. _1083: https://github.com/giampaolo/psutil/issues/1083
.. _1084: https://github.com/giampaolo/psutil/issues/1084
.. _1085: https://github.com/giampaolo/psutil/issues/1085
.. _1086: https://github.com/giampaolo/psutil/issues/1086
.. _1087: https://github.com/giampaolo/psutil/issues/1087
.. _1088: https://github.com/giampaolo/psutil/issues/1088
.. _1089: https://github.com/giampaolo/psutil/issues/1089
.. _1090: https://github.com/giampaolo/psutil/issues/1090
.. _1091: https://github.com/giampaolo/psutil/issues/1091
.. _1092: https://github.com/giampaolo/psutil/issues/1092
.. _1093: https://github.com/giampaolo/psutil/issues/1093
.. _1094: https://github.com/giampaolo/psutil/issues/1094
.. _1095: https://github.com/giampaolo/psutil/issues/1095
.. _1096: https://github.com/giampaolo/psutil/issues/1096
.. _1097: https://github.com/giampaolo/psutil/issues/1097
.. _1098: https://github.com/giampaolo/psutil/issues/1098
.. _1099: https://github.com/giampaolo/psutil/issues/1099
.. _1100: https://github.com/giampaolo/psutil/issues/1100
.. _1101: https://github.com/giampaolo/psutil/issues/1101
.. _1102: https://github.com/giampaolo/psutil/issues/1102
.. _1103: https://github.com/giampaolo/psutil/issues/1103
.. _1104: https://github.com/giampaolo/psutil/issues/1104
.. _1105: https://github.com/giampaolo/psutil/issues/1105
.. _1106: https://github.com/giampaolo/psutil/issues/1106
.. _1107: https://github.com/giampaolo/psutil/issues/1107
.. _1108: https://github.com/giampaolo/psutil/issues/1108
.. _1109: https://github.com/giampaolo/psutil/issues/1109
.. _1110: https://github.com/giampaolo/psutil/issues/1110
.. _1111: https://github.com/giampaolo/psutil/issues/1111
.. _1112: https://github.com/giampaolo/psutil/issues/1112
.. _1113: https://github.com/giampaolo/psutil/issues/1113
.. _1114: https://github.com/giampaolo/psutil/issues/1114
.. _1115: https://github.com/giampaolo/psutil/issues/1115
.. _1116: https://github.com/giampaolo/psutil/issues/1116
.. _1117: https://github.com/giampaolo/psutil/issues/1117
.. _1118: https://github.com/giampaolo/psutil/issues/1118
.. _1119: https://github.com/giampaolo/psutil/issues/1119
.. _1120: https://github.com/giampaolo/psutil/issues/1120
.. _1121: https://github.com/giampaolo/psutil/issues/1121
.. _1122: https://github.com/giampaolo/psutil/issues/1122
.. _1123: https://github.com/giampaolo/psutil/issues/1123
.. _1124: https://github.com/giampaolo/psutil/issues/1124
.. _1125: https://github.com/giampaolo/psutil/issues/1125
.. _1126: https://github.com/giampaolo/psutil/issues/1126
.. _1127: https://github.com/giampaolo/psutil/issues/1127
.. _1128: https://github.com/giampaolo/psutil/issues/1128
.. _1129: https://github.com/giampaolo/psutil/issues/1129
.. _1130: https://github.com/giampaolo/psutil/issues/1130
.. _1131: https://github.com/giampaolo/psutil/issues/1131
.. _1132: https://github.com/giampaolo/psutil/issues/1132
.. _1133: https://github.com/giampaolo/psutil/issues/1133
.. _1134: https://github.com/giampaolo/psutil/issues/1134
.. _1135: https://github.com/giampaolo/psutil/issues/1135
.. _1136: https://github.com/giampaolo/psutil/issues/1136
.. _1137: https://github.com/giampaolo/psutil/issues/1137
.. _1138: https://github.com/giampaolo/psutil/issues/1138
.. _1139: https://github.com/giampaolo/psutil/issues/1139
.. _1140: https://github.com/giampaolo/psutil/issues/1140
.. _1141: https://github.com/giampaolo/psutil/issues/1141
.. _1142: https://github.com/giampaolo/psutil/issues/1142
.. _1143: https://github.com/giampaolo/psutil/issues/1143
.. _1144: https://github.com/giampaolo/psutil/issues/1144
.. _1145: https://github.com/giampaolo/psutil/issues/1145
.. _1146: https://github.com/giampaolo/psutil/issues/1146
.. _1147: https://github.com/giampaolo/psutil/issues/1147
.. _1148: https://github.com/giampaolo/psutil/issues/1148
.. _1149: https://github.com/giampaolo/psutil/issues/1149
.. _1150: https://github.com/giampaolo/psutil/issues/1150
.. _1151: https://github.com/giampaolo/psutil/issues/1151
.. _1152: https://github.com/giampaolo/psutil/issues/1152
.. _1153: https://github.com/giampaolo/psutil/issues/1153
.. _1154: https://github.com/giampaolo/psutil/issues/1154
.. _1155: https://github.com/giampaolo/psutil/issues/1155
.. _1156: https://github.com/giampaolo/psutil/issues/1156
.. _1157: https://github.com/giampaolo/psutil/issues/1157
.. _1158: https://github.com/giampaolo/psutil/issues/1158
.. _1159: https://github.com/giampaolo/psutil/issues/1159
.. _1160: https://github.com/giampaolo/psutil/issues/1160
.. _1161: https://github.com/giampaolo/psutil/issues/1161
.. _1162: https://github.com/giampaolo/psutil/issues/1162
.. _1163: https://github.com/giampaolo/psutil/issues/1163
.. _1164: https://github.com/giampaolo/psutil/issues/1164
.. _1165: https://github.com/giampaolo/psutil/issues/1165
.. _1166: https://github.com/giampaolo/psutil/issues/1166
.. _1167: https://github.com/giampaolo/psutil/issues/1167
.. _1168: https://github.com/giampaolo/psutil/issues/1168
.. _1169: https://github.com/giampaolo/psutil/issues/1169
.. _1170: https://github.com/giampaolo/psutil/issues/1170
.. _1171: https://github.com/giampaolo/psutil/issues/1171
.. _1172: https://github.com/giampaolo/psutil/issues/1172
.. _1173: https://github.com/giampaolo/psutil/issues/1173
.. _1174: https://github.com/giampaolo/psutil/issues/1174
.. _1175: https://github.com/giampaolo/psutil/issues/1175
.. _1176: https://github.com/giampaolo/psutil/issues/1176
.. _1177: https://github.com/giampaolo/psutil/issues/1177
.. _1178: https://github.com/giampaolo/psutil/issues/1178
.. _1179: https://github.com/giampaolo/psutil/issues/1179
.. _1180: https://github.com/giampaolo/psutil/issues/1180
.. _1181: https://github.com/giampaolo/psutil/issues/1181
.. _1182: https://github.com/giampaolo/psutil/issues/1182
.. _1183: https://github.com/giampaolo/psutil/issues/1183
.. _1184: https://github.com/giampaolo/psutil/issues/1184
.. _1185: https://github.com/giampaolo/psutil/issues/1185
.. _1186: https://github.com/giampaolo/psutil/issues/1186
.. _1187: https://github.com/giampaolo/psutil/issues/1187
.. _1188: https://github.com/giampaolo/psutil/issues/1188
.. _1189: https://github.com/giampaolo/psutil/issues/1189
.. _1190: https://github.com/giampaolo/psutil/issues/1190
.. _1191: https://github.com/giampaolo/psutil/issues/1191
.. _1192: https://github.com/giampaolo/psutil/issues/1192
.. _1193: https://github.com/giampaolo/psutil/issues/1193
.. _1194: https://github.com/giampaolo/psutil/issues/1194
.. _1195: https://github.com/giampaolo/psutil/issues/1195
.. _1196: https://github.com/giampaolo/psutil/issues/1196
.. _1197: https://github.com/giampaolo/psutil/issues/1197
.. _1198: https://github.com/giampaolo/psutil/issues/1198
.. _1199: https://github.com/giampaolo/psutil/issues/1199
.. _1200: https://github.com/giampaolo/psutil/issues/1200<|MERGE_RESOLUTION|>--- conflicted
+++ resolved
@@ -19,12 +19,9 @@
 - 948_: cannot install psutil with PYTHONOPTIMIZE=2.
 - 950_: [Windows] Process.cpu_percent() was calculated incorrectly and showed
   higher number than real usage.
-<<<<<<< HEAD
-=======
 - 959_: psutil exception objects could not be pickled.
 - 960_: Popen.wait() did not return the correct negative exit status if process
   is ``kill()``ed by a signal.
->>>>>>> b5244390
 - 961_: [Windows] WindowsService.description() may fail with
   ERROR_MUI_FILE_NOT_FOUND.
 
