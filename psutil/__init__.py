# -*- coding: utf-8 -*-

# Copyright (c) 2009, Giampaolo Rodola'. All rights reserved.
# Use of this source code is governed by a BSD-style license that can be
# found in the LICENSE file.

"""psutil is a cross-platform library for retrieving information on
running processes and system utilization (CPU, memory, disks, network)
in Python.
"""

from __future__ import division

import collections
import contextlib
import errno
import functools
import os
import signal
import subprocess
import sys
import time
import traceback
try:
    import pwd
except ImportError:
    pwd = None

from . import _common
from ._common import deprecated_method
from ._common import memoize
from ._common import memoize_when_activated
from ._compat import callable
from ._compat import long
from ._compat import PY3 as _PY3

from ._common import STATUS_DEAD
from ._common import STATUS_DISK_SLEEP
from ._common import STATUS_IDLE  # bsd
from ._common import STATUS_LOCKED
from ._common import STATUS_RUNNING
from ._common import STATUS_SLEEPING
from ._common import STATUS_STOPPED
from ._common import STATUS_TRACING_STOP
from ._common import STATUS_WAITING  # bsd
from ._common import STATUS_WAKING
from ._common import STATUS_ZOMBIE

from ._common import CONN_CLOSE
from ._common import CONN_CLOSE_WAIT
from ._common import CONN_CLOSING
from ._common import CONN_ESTABLISHED
from ._common import CONN_FIN_WAIT1
from ._common import CONN_FIN_WAIT2
from ._common import CONN_LAST_ACK
from ._common import CONN_LISTEN
from ._common import CONN_NONE
from ._common import CONN_SYN_RECV
from ._common import CONN_SYN_SENT
from ._common import CONN_TIME_WAIT
from ._common import NIC_DUPLEX_FULL
from ._common import NIC_DUPLEX_HALF
from ._common import NIC_DUPLEX_UNKNOWN

from ._common import BSD
from ._common import FREEBSD  # NOQA
from ._common import LINUX
from ._common import NETBSD  # NOQA
from ._common import OPENBSD  # NOQA
from ._common import OSX
from ._common import POSIX  # NOQA
from ._common import SUNOS
from ._common import WINDOWS

if LINUX:
    # This is public API and it will be retrieved from _pslinux.py
    # via sys.modules.
    PROCFS_PATH = "/proc"

    from . import _pslinux as _psplatform

    from ._pslinux import IOPRIO_CLASS_BE  # NOQA
    from ._pslinux import IOPRIO_CLASS_IDLE  # NOQA
    from ._pslinux import IOPRIO_CLASS_NONE  # NOQA
    from ._pslinux import IOPRIO_CLASS_RT  # NOQA
    # Linux >= 2.6.36
    if _psplatform.HAS_PRLIMIT:
        from ._psutil_linux import RLIM_INFINITY  # NOQA
        from ._psutil_linux import RLIMIT_AS  # NOQA
        from ._psutil_linux import RLIMIT_CORE  # NOQA
        from ._psutil_linux import RLIMIT_CPU  # NOQA
        from ._psutil_linux import RLIMIT_DATA  # NOQA
        from ._psutil_linux import RLIMIT_FSIZE  # NOQA
        from ._psutil_linux import RLIMIT_LOCKS  # NOQA
        from ._psutil_linux import RLIMIT_MEMLOCK  # NOQA
        from ._psutil_linux import RLIMIT_NOFILE  # NOQA
        from ._psutil_linux import RLIMIT_NPROC  # NOQA
        from ._psutil_linux import RLIMIT_RSS  # NOQA
        from ._psutil_linux import RLIMIT_STACK  # NOQA
        # Kinda ugly but considerably faster than using hasattr() and
        # setattr() against the module object (we are at import time:
        # speed matters).
        from . import _psutil_linux
        try:
            RLIMIT_MSGQUEUE = _psutil_linux.RLIMIT_MSGQUEUE
        except AttributeError:
            pass
        try:
            RLIMIT_NICE = _psutil_linux.RLIMIT_NICE
        except AttributeError:
            pass
        try:
            RLIMIT_RTPRIO = _psutil_linux.RLIMIT_RTPRIO
        except AttributeError:
            pass
        try:
            RLIMIT_RTTIME = _psutil_linux.RLIMIT_RTTIME
        except AttributeError:
            pass
        try:
            RLIMIT_SIGPENDING = _psutil_linux.RLIMIT_SIGPENDING
        except AttributeError:
            pass

elif WINDOWS:
    from . import _pswindows as _psplatform
    from ._psutil_windows import ABOVE_NORMAL_PRIORITY_CLASS  # NOQA
    from ._psutil_windows import BELOW_NORMAL_PRIORITY_CLASS  # NOQA
    from ._psutil_windows import HIGH_PRIORITY_CLASS  # NOQA
    from ._psutil_windows import IDLE_PRIORITY_CLASS  # NOQA
    from ._psutil_windows import NORMAL_PRIORITY_CLASS  # NOQA
    from ._psutil_windows import REALTIME_PRIORITY_CLASS  # NOQA
    from ._pswindows import CONN_DELETE_TCB  # NOQA

elif OSX:
    from . import _psosx as _psplatform

elif BSD:
    from . import _psbsd as _psplatform

elif SUNOS:
    from . import _pssunos as _psplatform
    from ._pssunos import CONN_BOUND  # NOQA
    from ._pssunos import CONN_IDLE  # NOQA

    # This is public writable API which is read from _pslinux.py and
    # _pssunos.py via sys.modules.
    PROCFS_PATH = "/proc"

else:  # pragma: no cover
    raise NotImplementedError('platform %s is not supported' % sys.platform)


__all__ = [
    # exceptions
    "Error", "NoSuchProcess", "ZombieProcess", "AccessDenied",
    "TimeoutExpired",

    # constants
    "version_info", "__version__",

    "STATUS_RUNNING", "STATUS_IDLE", "STATUS_SLEEPING", "STATUS_DISK_SLEEP",
    "STATUS_STOPPED", "STATUS_TRACING_STOP", "STATUS_ZOMBIE", "STATUS_DEAD",
    "STATUS_WAKING", "STATUS_LOCKED", "STATUS_WAITING", "STATUS_LOCKED",

    "CONN_ESTABLISHED", "CONN_SYN_SENT", "CONN_SYN_RECV", "CONN_FIN_WAIT1",
    "CONN_FIN_WAIT2", "CONN_TIME_WAIT", "CONN_CLOSE", "CONN_CLOSE_WAIT",
    "CONN_LAST_ACK", "CONN_LISTEN", "CONN_CLOSING", "CONN_NONE",

    "AF_LINK",

    "NIC_DUPLEX_FULL", "NIC_DUPLEX_HALF", "NIC_DUPLEX_UNKNOWN",

    "POWER_TIME_UNKNOWN", "POWER_TIME_UNLIMITED",

    "BSD", "FREEBSD", "LINUX", "NETBSD", "OPENBSD", "OSX", "POSIX", "SUNOS",
    "WINDOWS",

    # classes
    "Process", "Popen",

    # functions
    "pid_exists", "pids", "process_iter", "wait_procs",             # proc
    "virtual_memory", "swap_memory",                                # memory
    "cpu_times", "cpu_percent", "cpu_times_percent", "cpu_count",   # cpu
    "cpu_stats",  # "cpu_freq",
    "net_io_counters", "net_connections", "net_if_addrs",           # network
    "net_if_stats",
    "disk_io_counters", "disk_partitions", "disk_usage",            # disk
<<<<<<< HEAD
    # "sensors_battery",                                            # sensors
=======
    # "sensors_temperatures",                                       # sensors
>>>>>>> ed0975de
    "users", "boot_time",                                           # others
]
__all__.extend(_psplatform.__extra__all__)
__author__ = "Giampaolo Rodola'"
__version__ = "5.1.0"
version_info = tuple([int(num) for num in __version__.split('.')])
AF_LINK = _psplatform.AF_LINK
POWER_TIME_UNLIMITED = _common.POWER_TIME_UNLIMITED
POWER_TIME_UNKNOWN = _common.POWER_TIME_UNKNOWN
_TOTAL_PHYMEM = None
_timer = getattr(time, 'monotonic', time.time)


# Sanity check in case the user messed up with psutil installation
# or did something weird with sys.path. In this case we might end
# up importing a python module using a C extension module which
# was compiled for a different version of psutil.
# We want to prevent that by failing sooner rather than later.
# See: https://github.com/giampaolo/psutil/issues/564
if (int(__version__.replace('.', '')) !=
        getattr(_psplatform.cext, 'version', None)):
    msg = "version conflict: %r C extension module was built for another " \
          "version of psutil" % getattr(_psplatform.cext, "__file__")
    if hasattr(_psplatform.cext, 'version'):
        msg += " (%s instead of %s)" % (
            '.'.join([x for x in str(_psplatform.cext.version)]), __version__)
    else:
        msg += " (different than %s)" % __version__
    msg += "; you may try to 'pip uninstall psutil', manually remove %s" % (
        getattr(_psplatform.cext, "__file__",
                "the existing psutil install directory"))
    msg += " or clean the virtual env somehow, then reinstall"
    raise ImportError(msg)


# =====================================================================
# --- exceptions
# =====================================================================


class Error(Exception):
    """Base exception class. All other psutil exceptions inherit
    from this one.
    """

    def __init__(self, msg=""):
        Exception.__init__(self, msg)
        self.msg = msg

    def __repr__(self):
        ret = "%s.%s %s" % (self.__class__.__module__,
                            self.__class__.__name__, self.msg)
        return ret.strip()

    __str__ = __repr__


class NoSuchProcess(Error):
    """Exception raised when a process with a certain PID doesn't
    or no longer exists.
    """

    def __init__(self, pid, name=None, msg=None):
        Error.__init__(self, msg)
        self.pid = pid
        self.name = name
        self.msg = msg
        if msg is None:
            if name:
                details = "(pid=%s, name=%s)" % (self.pid, repr(self.name))
            else:
                details = "(pid=%s)" % self.pid
            self.msg = "process no longer exists " + details


class ZombieProcess(NoSuchProcess):
    """Exception raised when querying a zombie process. This is
    raised on OSX, BSD and Solaris only, and not always: depending
    on the query the OS may be able to succeed anyway.
    On Linux all zombie processes are querable (hence this is never
    raised). Windows doesn't have zombie processes.
    """

    def __init__(self, pid, name=None, ppid=None, msg=None):
        Error.__init__(self, msg)
        self.pid = pid
        self.ppid = ppid
        self.name = name
        self.msg = msg
        if msg is None:
            args = ["pid=%s" % pid]
            if name:
                args.append("name=%s" % repr(self.name))
            if ppid:
                args.append("ppid=%s" % self.ppid)
            details = "(%s)" % ", ".join(args)
            self.msg = "process still exists but it's a zombie " + details


class AccessDenied(Error):
    """Exception raised when permission to perform an action is denied."""

    def __init__(self, pid=None, name=None, msg=None):
        Error.__init__(self, msg)
        self.pid = pid
        self.name = name
        self.msg = msg
        if msg is None:
            if (pid is not None) and (name is not None):
                self.msg = "(pid=%s, name=%s)" % (pid, repr(name))
            elif (pid is not None):
                self.msg = "(pid=%s)" % self.pid
            else:
                self.msg = ""


class TimeoutExpired(Error):
    """Raised on Process.wait(timeout) if timeout expires and process
    is still alive.
    """

    def __init__(self, seconds, pid=None, name=None):
        Error.__init__(self, "timeout after %s seconds" % seconds)
        self.seconds = seconds
        self.pid = pid
        self.name = name
        if (pid is not None) and (name is not None):
            self.msg += " (pid=%s, name=%s)" % (pid, repr(name))
        elif (pid is not None):
            self.msg += " (pid=%s)" % self.pid


# push exception classes into platform specific module namespace
_psplatform.NoSuchProcess = NoSuchProcess
_psplatform.ZombieProcess = ZombieProcess
_psplatform.AccessDenied = AccessDenied
_psplatform.TimeoutExpired = TimeoutExpired


# =====================================================================
# --- Process class
# =====================================================================


def _assert_pid_not_reused(fun):
    """Decorator which raises NoSuchProcess in case a process is no
    longer running or its PID has been reused.
    """
    @functools.wraps(fun)
    def wrapper(self, *args, **kwargs):
        if not self.is_running():
            raise NoSuchProcess(self.pid, self._name)
        return fun(self, *args, **kwargs)
    return wrapper


class Process(object):
    """Represents an OS process with the given PID.
    If PID is omitted current process PID (os.getpid()) is used.
    Raise NoSuchProcess if PID does not exist.

    Note that most of the methods of this class do not make sure
    the PID of the process being queried has been reused over time.
    That means you might end up retrieving an information referring
    to another process in case the original one this instance
    refers to is gone in the meantime.

    The only exceptions for which process identity is pre-emptively
    checked and guaranteed are:

     - parent()
     - children()
     - nice() (set)
     - ionice() (set)
     - rlimit() (set)
     - cpu_affinity (set)
     - suspend()
     - resume()
     - send_signal()
     - terminate()
     - kill()

    To prevent this problem for all other methods you can:
      - use is_running() before querying the process
      - if you're continuously iterating over a set of Process
        instances use process_iter() which pre-emptively checks
        process identity for every yielded instance
    """

    def __init__(self, pid=None):
        self._init(pid)

    def _init(self, pid, _ignore_nsp=False):
        if pid is None:
            pid = os.getpid()
        else:
            if not _PY3 and not isinstance(pid, (int, long)):
                raise TypeError('pid must be an integer (got %r)' % pid)
            if pid < 0:
                raise ValueError('pid must be a positive integer (got %s)'
                                 % pid)
        self._pid = pid
        self._name = None
        self._exe = None
        self._create_time = None
        self._gone = False
        self._hash = None
        self._oneshot_inctx = False
        # used for caching on Windows only (on POSIX ppid may change)
        self._ppid = None
        # platform-specific modules define an _psplatform.Process
        # implementation class
        self._proc = _psplatform.Process(pid)
        self._last_sys_cpu_times = None
        self._last_proc_cpu_times = None
        # cache creation time for later use in is_running() method
        try:
            self.create_time()
        except AccessDenied:
            # We should never get here as AFAIK we're able to get
            # process creation time on all platforms even as a
            # limited user.
            pass
        except ZombieProcess:
            # Zombies can still be queried by this class (although
            # not always) and pids() return them so just go on.
            pass
        except NoSuchProcess:
            if not _ignore_nsp:
                msg = 'no process found with pid %s' % pid
                raise NoSuchProcess(pid, None, msg)
            else:
                self._gone = True
        # This pair is supposed to indentify a Process instance
        # univocally over time (the PID alone is not enough as
        # it might refer to a process whose PID has been reused).
        # This will be used later in __eq__() and is_running().
        self._ident = (self.pid, self._create_time)

    def __str__(self):
        try:
            pid = self.pid
            name = repr(self.name())
        except ZombieProcess:
            details = "(pid=%s (zombie))" % self.pid
        except NoSuchProcess:
            details = "(pid=%s (terminated))" % self.pid
        except AccessDenied:
            details = "(pid=%s)" % (self.pid)
        else:
            details = "(pid=%s, name=%s)" % (pid, name)
        return "%s.%s%s" % (self.__class__.__module__,
                            self.__class__.__name__, details)

    def __repr__(self):
        return "<%s at %s>" % (self.__str__(), id(self))

    def __eq__(self, other):
        # Test for equality with another Process object based
        # on PID and creation time.
        if not isinstance(other, Process):
            return NotImplemented
        return self._ident == other._ident

    def __ne__(self, other):
        return not self == other

    def __hash__(self):
        if self._hash is None:
            self._hash = hash(self._ident)
        return self._hash

    @property
    def pid(self):
        """The process PID."""
        return self._pid

    # --- utility methods

    @contextlib.contextmanager
    def oneshot(self):
        """Utility context manager which considerably speeds up the
        retrieval of multiple process information at the same time.

        Internally different process info (e.g. name, ppid, uids,
        gids, ...) may be fetched by using the same routine, but
        only one information is returned and the others are discarded.
        When using this context manager the internal routine is
        executed once (in the example below on name()) and the
        other info are cached.

        The cache is cleared when exiting the context manager block.
        The advice is to use this every time you retrieve more than
        one information about the process. If you're lucky, you'll
        get a hell of a speedup.

        >>> import psutil
        >>> p = psutil.Process()
        >>> with p.oneshot():
        ...     p.name()  # collect multiple info
        ...     p.cpu_times()  # return cached value
        ...     p.cpu_percent()  # return cached value
        ...     p.create_time()  # return cached value
        ...
        >>>
        """
        if self._oneshot_inctx:
            # NOOP: this covers the use case where the user enters the
            # context twice. Since as_dict() internally uses oneshot()
            # I expect that the code below will be a pretty common
            # "mistake" that the user will make, so let's guard
            # against that:
            #
            # >>> with p.oneshot():
            # ...    p.as_dict()
            # ...
            yield
        else:
            self._oneshot_inctx = True
            try:
                # cached in case cpu_percent() is used
                self.cpu_times.cache_activate()
                # cached in case memory_percent() is used
                self.memory_info.cache_activate()
                # cached in case parent() is used
                self.ppid.cache_activate()
                # cached in case username() is used
                if POSIX:
                    self.uids.cache_activate()
                # specific implementation cache
                self._proc.oneshot_enter()
                yield
            finally:
                self.cpu_times.cache_deactivate()
                self.memory_info.cache_deactivate()
                self.ppid.cache_deactivate()
                if POSIX:
                    self.uids.cache_deactivate()
                self._proc.oneshot_exit()
                self._oneshot_inctx = False

    def as_dict(self, attrs=None, ad_value=None):
        """Utility method returning process information as a
        hashable dictionary.
        If 'attrs' is specified it must be a list of strings
        reflecting available Process class' attribute names
        (e.g. ['cpu_times', 'name']) else all public (read
        only) attributes are assumed.
        'ad_value' is the value which gets assigned in case
        AccessDenied or ZombieProcess exception is raised when
        retrieving that particular process information.
        """
        valid_names = _as_dict_attrnames
        if attrs is not None:
            if not isinstance(attrs, (list, tuple, set, frozenset)):
                raise TypeError("invalid attrs type %s" % type(attrs))
            attrs = set(attrs)
            invalid_names = attrs - valid_names
            if invalid_names:
                raise ValueError("invalid attr name%s %s" % (
                    "s" if len(invalid_names) > 1 else "",
                    ", ".join(map(repr, invalid_names))))

        retdict = dict()
        ls = attrs or valid_names
        with self.oneshot():
            for name in ls:
                try:
                    if name == 'pid':
                        ret = self.pid
                    else:
                        meth = getattr(self, name)
                        ret = meth()
                except (AccessDenied, ZombieProcess):
                    ret = ad_value
                except NotImplementedError:
                    # in case of not implemented functionality (may happen
                    # on old or exotic systems) we want to crash only if
                    # the user explicitly asked for that particular attr
                    if attrs:
                        raise
                    continue
                retdict[name] = ret
        return retdict

    def parent(self):
        """Return the parent process as a Process object pre-emptively
        checking whether PID has been reused.
        If no parent is known return None.
        """
        ppid = self.ppid()
        if ppid is not None:
            ctime = self.create_time()
            try:
                parent = Process(ppid)
                if parent.create_time() <= ctime:
                    return parent
                # ...else ppid has been reused by another process
            except NoSuchProcess:
                pass

    def is_running(self):
        """Return whether this process is running.
        It also checks if PID has been reused by another process in
        which case return False.
        """
        if self._gone:
            return False
        try:
            # Checking if PID is alive is not enough as the PID might
            # have been reused by another process: we also want to
            # verify process identity.
            # Process identity / uniqueness over time is guaranteed by
            # (PID + creation time) and that is verified in __eq__.
            return self == Process(self.pid)
        except ZombieProcess:
            # We should never get here as it's already handled in
            # Process.__init__; here just for extra safety.
            return True
        except NoSuchProcess:
            self._gone = True
            return False

    # --- actual API

    @memoize_when_activated
    def ppid(self):
        """The process parent PID.
        On Windows the return value is cached after first call.
        """
        # On POSIX we don't want to cache the ppid as it may unexpectedly
        # change to 1 (init) in case this process turns into a zombie:
        # https://github.com/giampaolo/psutil/issues/321
        # http://stackoverflow.com/questions/356722/

        # XXX should we check creation time here rather than in
        # Process.parent()?
        if POSIX:
            return self._proc.ppid()
        else:
            self._ppid = self._ppid or self._proc.ppid()
            return self._ppid

    def name(self):
        """The process name. The return value is cached after first call."""
        # Process name is only cached on Windows as on POSIX it may
        # change, see:
        # https://github.com/giampaolo/psutil/issues/692
        if WINDOWS and self._name is not None:
            return self._name
        name = self._proc.name()
        if POSIX and len(name) >= 15:
            # On UNIX the name gets truncated to the first 15 characters.
            # If it matches the first part of the cmdline we return that
            # one instead because it's usually more explicative.
            # Examples are "gnome-keyring-d" vs. "gnome-keyring-daemon".
            try:
                cmdline = self.cmdline()
            except AccessDenied:
                pass
            else:
                if cmdline:
                    extended_name = os.path.basename(cmdline[0])
                    if extended_name.startswith(name):
                        name = extended_name
        self._name = name
        self._proc._name = name
        return name

    def exe(self):
        """The process executable as an absolute path.
        May also be an empty string.
        The return value is cached after first call.
        """
        def guess_it(fallback):
            # try to guess exe from cmdline[0] in absence of a native
            # exe representation
            cmdline = self.cmdline()
            if cmdline and hasattr(os, 'access') and hasattr(os, 'X_OK'):
                exe = cmdline[0]  # the possible exe
                # Attempt to guess only in case of an absolute path.
                # It is not safe otherwise as the process might have
                # changed cwd.
                if (os.path.isabs(exe) and
                        os.path.isfile(exe) and
                        os.access(exe, os.X_OK)):
                    return exe
            if isinstance(fallback, AccessDenied):
                raise fallback
            return fallback

        if self._exe is None:
            try:
                exe = self._proc.exe()
            except AccessDenied as err:
                return guess_it(fallback=err)
            else:
                if not exe:
                    # underlying implementation can legitimately return an
                    # empty string; if that's the case we don't want to
                    # raise AD while guessing from the cmdline
                    try:
                        exe = guess_it(fallback=exe)
                    except AccessDenied:
                        pass
                self._exe = exe
        return self._exe

    def cmdline(self):
        """The command line this process has been called with."""
        return self._proc.cmdline()

    def status(self):
        """The process current status as a STATUS_* constant."""
        try:
            return self._proc.status()
        except ZombieProcess:
            return STATUS_ZOMBIE

    def username(self):
        """The name of the user that owns the process.
        On UNIX this is calculated by using *real* process uid.
        """
        if POSIX:
            if pwd is None:
                # might happen if python was installed from sources
                raise ImportError(
                    "requires pwd module shipped with standard python")
            real_uid = self.uids().real
            try:
                return pwd.getpwuid(real_uid).pw_name
            except KeyError:
                # the uid can't be resolved by the system
                return str(real_uid)
        else:
            return self._proc.username()

    def create_time(self):
        """The process creation time as a floating point number
        expressed in seconds since the epoch, in UTC.
        The return value is cached after first call.
        """
        if self._create_time is None:
            self._create_time = self._proc.create_time()
        return self._create_time

    def cwd(self):
        """Process current working directory as an absolute path."""
        return self._proc.cwd()

    def nice(self, value=None):
        """Get or set process niceness (priority)."""
        if value is None:
            return self._proc.nice_get()
        else:
            if not self.is_running():
                raise NoSuchProcess(self.pid, self._name)
            self._proc.nice_set(value)

    if POSIX:

        @memoize_when_activated
        def uids(self):
            """Return process UIDs as a (real, effective, saved)
            namedtuple.
            """
            return self._proc.uids()

        def gids(self):
            """Return process GIDs as a (real, effective, saved)
            namedtuple.
            """
            return self._proc.gids()

        def terminal(self):
            """The terminal associated with this process, if any,
            else None.
            """
            return self._proc.terminal()

        def num_fds(self):
            """Return the number of file descriptors opened by this
            process (POSIX only).
            """
            return self._proc.num_fds()

    # Linux, BSD and Windows only
    if hasattr(_psplatform.Process, "io_counters"):

        def io_counters(self):
            """Return process I/O statistics as a
            (read_count, write_count, read_bytes, write_bytes)
            namedtuple.
            Those are the number of read/write calls performed and the
            amount of bytes read and written by the process.
            """
            return self._proc.io_counters()

    # Linux and Windows >= Vista only
    if hasattr(_psplatform.Process, "ionice_get"):

        def ionice(self, ioclass=None, value=None):
            """Get or set process I/O niceness (priority).

            On Linux 'ioclass' is one of the IOPRIO_CLASS_* constants.
            'value' is a number which goes from 0 to 7. The higher the
            value, the lower the I/O priority of the process.

            On Windows only 'ioclass' is used and it can be set to 2
            (normal), 1 (low) or 0 (very low).

            Available on Linux and Windows > Vista only.
            """
            if ioclass is None:
                if value is not None:
                    raise ValueError("'ioclass' argument must be specified")
                return self._proc.ionice_get()
            else:
                return self._proc.ionice_set(ioclass, value)

    # Linux only
    if hasattr(_psplatform.Process, "rlimit"):

        def rlimit(self, resource, limits=None):
            """Get or set process resource limits as a (soft, hard)
            tuple.

            'resource' is one of the RLIMIT_* constants.
            'limits' is supposed to be a (soft, hard)  tuple.

            See "man prlimit" for further info.
            Available on Linux only.
            """
            if limits is None:
                return self._proc.rlimit(resource)
            else:
                return self._proc.rlimit(resource, limits)

    # Windows, Linux and FreeBSD only
    if hasattr(_psplatform.Process, "cpu_affinity_get"):

        def cpu_affinity(self, cpus=None):
            """Get or set process CPU affinity.
            If specified 'cpus' must be a list of CPUs for which you
            want to set the affinity (e.g. [0, 1]).
            If an empty list is passed, all egible CPUs are assumed
            (and set).
            (Windows, Linux and BSD only).
            """
            # Automatically remove duplicates both on get and
            # set (for get it's not really necessary, it's
            # just for extra safety).
            if cpus is None:
                return list(set(self._proc.cpu_affinity_get()))
            else:
                if not cpus:
                    if hasattr(self._proc, "_get_eligible_cpus"):
                        cpus = self._proc._get_eligible_cpus()
                    else:
                        cpus = tuple(range(len(cpu_times(percpu=True))))
                self._proc.cpu_affinity_set(list(set(cpus)))

    # Linux, FreeBSD, SunOS
    if hasattr(_psplatform.Process, "cpu_num"):

        def cpu_num(self):
            """Return what CPU this process is currently running on.
            The returned number should be <= psutil.cpu_count()
            and <= len(psutil.cpu_percent(percpu=True)).
            It may be used in conjunction with
            psutil.cpu_percent(percpu=True) to observe the system
            workload distributed across CPUs.
            """
            return self._proc.cpu_num()

    # Linux, OSX and Windows only
    if hasattr(_psplatform.Process, "environ"):

        def environ(self):
            """The environment variables of the process as a dict.  Note: this
            might not reflect changes made after the process started.  """
            return self._proc.environ()

    if WINDOWS:

        def num_handles(self):
            """Return the number of handles opened by this process
            (Windows only).
            """
            return self._proc.num_handles()

    def num_ctx_switches(self):
        """Return the number of voluntary and involuntary context
        switches performed by this process.
        """
        return self._proc.num_ctx_switches()

    def num_threads(self):
        """Return the number of threads used by this process."""
        return self._proc.num_threads()

    def threads(self):
        """Return threads opened by process as a list of
        (id, user_time, system_time) namedtuples representing
        thread id and thread CPU times (user/system).
        On OpenBSD this method requires root access.
        """
        return self._proc.threads()

    @_assert_pid_not_reused
    def children(self, recursive=False):
        """Return the children of this process as a list of Process
        instances, pre-emptively checking whether PID has been reused.
        If recursive is True return all the parent descendants.

        Example (A == this process):

         A ─┐
            │
            ├─ B (child) ─┐
            │             └─ X (grandchild) ─┐
            │                                └─ Y (great grandchild)
            ├─ C (child)
            └─ D (child)

        >>> import psutil
        >>> p = psutil.Process()
        >>> p.children()
        B, C, D
        >>> p.children(recursive=True)
        B, X, Y, C, D

        Note that in the example above if process X disappears
        process Y won't be listed as the reference to process A
        is lost.
        """
        if hasattr(_psplatform, 'ppid_map'):
            # Windows only: obtain a {pid:ppid, ...} dict for all running
            # processes in one shot (faster).
            ppid_map = _psplatform.ppid_map()
        else:
            ppid_map = None

        ret = []
        if not recursive:
            if ppid_map is None:
                # 'slow' version, common to all platforms except Windows
                for p in process_iter():
                    try:
                        if p.ppid() == self.pid:
                            # if child happens to be older than its parent
                            # (self) it means child's PID has been reused
                            if self.create_time() <= p.create_time():
                                ret.append(p)
                    except (NoSuchProcess, ZombieProcess):
                        pass
            else:  # pragma: no cover
                # Windows only (faster)
                for pid, ppid in ppid_map.items():
                    if ppid == self.pid:
                        try:
                            child = Process(pid)
                            # if child happens to be older than its parent
                            # (self) it means child's PID has been reused
                            if self.create_time() <= child.create_time():
                                ret.append(child)
                        except (NoSuchProcess, ZombieProcess):
                            pass
        else:
            # construct a dict where 'values' are all the processes
            # having 'key' as their parent
            table = collections.defaultdict(list)
            if ppid_map is None:
                for p in process_iter():
                    try:
                        table[p.ppid()].append(p)
                    except (NoSuchProcess, ZombieProcess):
                        pass
            else:  # pragma: no cover
                for pid, ppid in ppid_map.items():
                    try:
                        p = Process(pid)
                        table[ppid].append(p)
                    except (NoSuchProcess, ZombieProcess):
                        pass
            # At this point we have a mapping table where table[self.pid]
            # are the current process' children.
            # Below, we look for all descendants recursively, similarly
            # to a recursive function call.
            checkpids = [self.pid]
            for pid in checkpids:
                for child in table[pid]:
                    try:
                        # if child happens to be older than its parent
                        # (self) it means child's PID has been reused
                        intime = self.create_time() <= child.create_time()
                    except (NoSuchProcess, ZombieProcess):
                        pass
                    else:
                        if intime:
                            ret.append(child)
                            if child.pid not in checkpids:
                                checkpids.append(child.pid)
        return ret

    def cpu_percent(self, interval=None):
        """Return a float representing the current process CPU
        utilization as a percentage.

        When interval is 0.0 or None (default) compares process times
        to system CPU times elapsed since last call, returning
        immediately (non-blocking). That means that the first time
        this is called it will return a meaningful 0.0 value.

        When interval is > 0.0 compares process times to system CPU
        times elapsed before and after the interval (blocking).

        In this case is recommended for accuracy that this function
        be called with at least 0.1 seconds between calls.

        A value > 100.0 can be returned in case of processes running
        multiple threads on different CPU cores.

        The returned value is explicitly *not* split evenly between
        all available logical CPUs. This means that a busy loop process
        running on a system with 2 logical CPUs will be reported as
        having 100% CPU utilization instead of 50%.

        Examples:

          >>> import psutil
          >>> p = psutil.Process(os.getpid())
          >>> # blocking
          >>> p.cpu_percent(interval=1)
          2.0
          >>> # non-blocking (percentage since last call)
          >>> p.cpu_percent(interval=None)
          2.9
          >>>
        """
        blocking = interval is not None and interval > 0.0
        if interval is not None and interval < 0:
            raise ValueError("interval is not positive (got %r)" % interval)
        num_cpus = cpu_count() or 1

        def timer():
            return _timer() * num_cpus

        if blocking:
            st1 = timer()
            pt1 = self._proc.cpu_times()
            time.sleep(interval)
            st2 = timer()
            pt2 = self._proc.cpu_times()
        else:
            st1 = self._last_sys_cpu_times
            pt1 = self._last_proc_cpu_times
            st2 = timer()
            pt2 = self._proc.cpu_times()
            if st1 is None or pt1 is None:
                self._last_sys_cpu_times = st2
                self._last_proc_cpu_times = pt2
                return 0.0

        delta_proc = (pt2.user - pt1.user) + (pt2.system - pt1.system)
        delta_time = st2 - st1
        # reset values for next call in case of interval == None
        self._last_sys_cpu_times = st2
        self._last_proc_cpu_times = pt2

        try:
            # This is the utilization split evenly between all CPUs.
            # E.g. a busy loop process on a 2-CPU-cores system at this
            # point is reported as 50% instead of 100%.
            overall_cpus_percent = ((delta_proc / delta_time) * 100)
        except ZeroDivisionError:
            # interval was too low
            return 0.0
        else:
            # Note 1.
            # in order to emulate "top" we multiply the value for the num
            # of CPU cores. This way the busy process will be reported as
            # having 100% (or more) usage.
            #
            # Note 2:
            # taskmgr.exe on Windows differs in that it will show 50%
            # instead.
            #
            # Note #3:
            # a percentage > 100 is legitimate as it can result from a
            # process with multiple threads running on different CPU
            # cores (top does the same), see:
            # http://stackoverflow.com/questions/1032357
            # https://github.com/giampaolo/psutil/issues/474
            single_cpu_percent = overall_cpus_percent * num_cpus
            return round(single_cpu_percent, 1)

    @memoize_when_activated
    def cpu_times(self):
        """Return a (user, system, children_user, children_system)
        namedtuple representing the accumulated process time, in
        seconds.
        This is similar to os.times() but per-process.
        On OSX and Windows children_user and children_system are
        always set to 0.
        """
        return self._proc.cpu_times()

    @memoize_when_activated
    def memory_info(self):
        """Return a namedtuple with variable fields depending on the
        platform, representing memory information about the process.

        The "portable" fields available on all plaforms are `rss` and `vms`.

        All numbers are expressed in bytes.
        """
        return self._proc.memory_info()

    @deprecated_method(replacement="memory_info")
    def memory_info_ex(self):
        return self.memory_info()

    def memory_full_info(self):
        """This method returns the same information as memory_info(),
        plus, on some platform (Linux, OSX, Windows), also provides
        additional metrics (USS, PSS and swap).
        The additional metrics provide a better representation of actual
        process memory usage.

        Namely USS is the memory which is unique to a process and which
        would be freed if the process was terminated right now.

        It does so by passing through the whole process address.
        As such it usually requires higher user privileges than
        memory_info() and is considerably slower.
        """
        return self._proc.memory_full_info()

    def memory_percent(self, memtype="rss"):
        """Compare process memory to total physical system memory and
        calculate process memory utilization as a percentage.
        'memtype' argument is a string that dictates what type of
        process memory you want to compare against (defaults to "rss").
        The list of available strings can be obtained like this:

        >>> psutil.Process().memory_info()._fields
        ('rss', 'vms', 'shared', 'text', 'lib', 'data', 'dirty', 'uss', 'pss')
        """
        valid_types = list(_psplatform.pfullmem._fields)
        if hasattr(_psplatform, "pfullmem"):
            valid_types.extend(list(_psplatform.pfullmem._fields))
        if memtype not in valid_types:
            raise ValueError("invalid memtype %r; valid types are %r" % (
                memtype, tuple(valid_types)))
        fun = self.memory_full_info if memtype in ('uss', 'pss', 'swap') else \
            self.memory_info
        metrics = fun()
        value = getattr(metrics, memtype)

        # use cached value if available
        total_phymem = _TOTAL_PHYMEM or virtual_memory().total
        if not total_phymem > 0:
            # we should never get here
            raise ValueError(
                "can't calculate process memory percent because "
                "total physical system memory is not positive (%r)"
                % total_phymem)
        return (value / float(total_phymem)) * 100

    if hasattr(_psplatform.Process, "memory_maps"):
        # Available everywhere except OpenBSD and NetBSD.

        def memory_maps(self, grouped=True):
            """Return process' mapped memory regions as a list of namedtuples
            whose fields are variable depending on the platform.

            If 'grouped' is True the mapped regions with the same 'path'
            are grouped together and the different memory fields are summed.

            If 'grouped' is False every mapped region is shown as a single
            entity and the namedtuple will also include the mapped region's
            address space ('addr') and permission set ('perms').
            """
            it = self._proc.memory_maps()
            if grouped:
                d = {}
                for tupl in it:
                    path = tupl[2]
                    nums = tupl[3:]
                    try:
                        d[path] = map(lambda x, y: x + y, d[path], nums)
                    except KeyError:
                        d[path] = nums
                nt = _psplatform.pmmap_grouped
                return [nt(path, *d[path]) for path in d]  # NOQA
            else:
                nt = _psplatform.pmmap_ext
                return [nt(*x) for x in it]

    def open_files(self):
        """Return files opened by process as a list of
        (path, fd) namedtuples including the absolute file name
        and file descriptor number.
        """
        return self._proc.open_files()

    def connections(self, kind='inet'):
        """Return connections opened by process as a list of
        (fd, family, type, laddr, raddr, status) namedtuples.
        The 'kind' parameter filters for connections that match the
        following criteria:

        Kind Value      Connections using
        inet            IPv4 and IPv6
        inet4           IPv4
        inet6           IPv6
        tcp             TCP
        tcp4            TCP over IPv4
        tcp6            TCP over IPv6
        udp             UDP
        udp4            UDP over IPv4
        udp6            UDP over IPv6
        unix            UNIX socket (both UDP and TCP protocols)
        all             the sum of all the possible families and protocols
        """
        return self._proc.connections(kind)

    # --- signals

    if POSIX:
        def _send_signal(self, sig):
            assert not self.pid < 0, self.pid
            if self.pid == 0:
                # see "man 2 kill"
                raise ValueError(
                    "preventing sending signal to process with PID 0 as it "
                    "would affect every process in the process group of the "
                    "calling process (os.getpid()) instead of PID 0")
            try:
                os.kill(self.pid, sig)
            except OSError as err:
                if err.errno == errno.ESRCH:
                    if OPENBSD and pid_exists(self.pid):
                        # We do this because os.kill() lies in case of
                        # zombie processes.
                        raise ZombieProcess(self.pid, self._name, self._ppid)
                    else:
                        self._gone = True
                        raise NoSuchProcess(self.pid, self._name)
                if err.errno in (errno.EPERM, errno.EACCES):
                    raise AccessDenied(self.pid, self._name)
                raise

    @_assert_pid_not_reused
    def send_signal(self, sig):
        """Send a signal to process pre-emptively checking whether
        PID has been reused (see signal module constants) .
        On Windows only SIGTERM is valid and is treated as an alias
        for kill().
        """
        if POSIX:
            self._send_signal(sig)
        else:  # pragma: no cover
            if sig == signal.SIGTERM:
                self._proc.kill()
            # py >= 2.7
            elif sig in (getattr(signal, "CTRL_C_EVENT", object()),
                         getattr(signal, "CTRL_BREAK_EVENT", object())):
                self._proc.send_signal(sig)
            else:
                raise ValueError(
                    "only SIGTERM, CTRL_C_EVENT and CTRL_BREAK_EVENT signals "
                    "are supported on Windows")

    @_assert_pid_not_reused
    def suspend(self):
        """Suspend process execution with SIGSTOP pre-emptively checking
        whether PID has been reused.
        On Windows this has the effect ot suspending all process threads.
        """
        if POSIX:
            self._send_signal(signal.SIGSTOP)
        else:  # pragma: no cover
            self._proc.suspend()

    @_assert_pid_not_reused
    def resume(self):
        """Resume process execution with SIGCONT pre-emptively checking
        whether PID has been reused.
        On Windows this has the effect of resuming all process threads.
        """
        if POSIX:
            self._send_signal(signal.SIGCONT)
        else:  # pragma: no cover
            self._proc.resume()

    @_assert_pid_not_reused
    def terminate(self):
        """Terminate the process with SIGTERM pre-emptively checking
        whether PID has been reused.
        On Windows this is an alias for kill().
        """
        if POSIX:
            self._send_signal(signal.SIGTERM)
        else:  # pragma: no cover
            self._proc.kill()

    @_assert_pid_not_reused
    def kill(self):
        """Kill the current process with SIGKILL pre-emptively checking
        whether PID has been reused.
        """
        if POSIX:
            self._send_signal(signal.SIGKILL)
        else:  # pragma: no cover
            self._proc.kill()

    def wait(self, timeout=None):
        """Wait for process to terminate and, if process is a children
        of os.getpid(), also return its exit code, else None.

        If the process is already terminated immediately return None
        instead of raising NoSuchProcess.

        If timeout (in seconds) is specified and process is still alive
        raise TimeoutExpired.

        To wait for multiple Process(es) use psutil.wait_procs().
        """
        if timeout is not None and not timeout >= 0:
            raise ValueError("timeout must be a positive integer")
        return self._proc.wait(timeout)


# =====================================================================
# --- Popen class
# =====================================================================


class Popen(Process):
    """A more convenient interface to stdlib subprocess.Popen class.
    It starts a sub process and deals with it exactly as when using
    subprocess.Popen class but in addition also provides all the
    properties and methods of psutil.Process class as a unified
    interface:

      >>> import psutil
      >>> from subprocess import PIPE
      >>> p = psutil.Popen(["python", "-c", "print 'hi'"], stdout=PIPE)
      >>> p.name()
      'python'
      >>> p.uids()
      user(real=1000, effective=1000, saved=1000)
      >>> p.username()
      'giampaolo'
      >>> p.communicate()
      ('hi\n', None)
      >>> p.terminate()
      >>> p.wait(timeout=2)
      0
      >>>

    For method names common to both classes such as kill(), terminate()
    and wait(), psutil.Process implementation takes precedence.

    Unlike subprocess.Popen this class pre-emptively checks whether PID
    has been reused on send_signal(), terminate() and kill() so that
    you don't accidentally terminate another process, fixing
    http://bugs.python.org/issue6973.

    For a complete documentation refer to:
    http://docs.python.org/library/subprocess.html
    """

    def __init__(self, *args, **kwargs):
        # Explicitly avoid to raise NoSuchProcess in case the process
        # spawned by subprocess.Popen terminates too quickly, see:
        # https://github.com/giampaolo/psutil/issues/193
        self.__subproc = subprocess.Popen(*args, **kwargs)
        self._init(self.__subproc.pid, _ignore_nsp=True)

    def __dir__(self):
        return sorted(set(dir(Popen) + dir(subprocess.Popen)))

    def __enter__(self):
        if hasattr(self.__subproc, '__enter__'):
            self.__subproc.__enter__()
        return self

    def __exit__(self, *args, **kwargs):
        if hasattr(self.__subproc, '__exit__'):
            return self.__subproc.__exit__(*args, **kwargs)
        else:
            if self.stdout:
                self.stdout.close()
            if self.stderr:
                self.stderr.close()
            try:
                # Flushing a BufferedWriter may raise an error.
                if self.stdin:
                    self.stdin.close()
            finally:
                # Wait for the process to terminate, to avoid zombies.
                self.wait()

    def __getattribute__(self, name):
        try:
            return object.__getattribute__(self, name)
        except AttributeError:
            try:
                return object.__getattribute__(self.__subproc, name)
            except AttributeError:
                raise AttributeError("%s instance has no attribute '%s'"
                                     % (self.__class__.__name__, name))

    def wait(self, timeout=None):
        if self.__subproc.returncode is not None:
            return self.__subproc.returncode
        ret = super(Popen, self).wait(timeout)
        self.__subproc.returncode = ret
        return ret


# The valid attr names which can be processed by Process.as_dict().
_as_dict_attrnames = set(
    [x for x in dir(Process) if not x.startswith('_') and x not in
     ['send_signal', 'suspend', 'resume', 'terminate', 'kill', 'wait',
      'is_running', 'as_dict', 'parent', 'children', 'rlimit',
      'memory_info_ex', 'oneshot']])


# =====================================================================
# --- system processes related functions
# =====================================================================


def pids():
    """Return a list of current running PIDs."""
    return _psplatform.pids()


def pid_exists(pid):
    """Return True if given PID exists in the current process list.
    This is faster than doing "pid in psutil.pids()" and
    should be preferred.
    """
    if pid < 0:
        return False
    elif pid == 0 and POSIX:
        # On POSIX we use os.kill() to determine PID existence.
        # According to "man 2 kill" PID 0 has a special meaning
        # though: it refers to <<every process in the process
        # group of the calling process>> and that is not we want
        # to do here.
        return pid in pids()
    else:
        return _psplatform.pid_exists(pid)


_pmap = {}


def process_iter():
    """Return a generator yielding a Process instance for all
    running processes.

    Every new Process instance is only created once and then cached
    into an internal table which is updated every time this is used.

    Cached Process instances are checked for identity so that you're
    safe in case a PID has been reused by another process, in which
    case the cached instance is updated.

    The sorting order in which processes are yielded is based on
    their PIDs.
    """
    def add(pid):
        proc = Process(pid)
        _pmap[proc.pid] = proc
        return proc

    def remove(pid):
        _pmap.pop(pid, None)

    a = set(pids())
    b = set(_pmap.keys())
    new_pids = a - b
    gone_pids = b - a

    for pid in gone_pids:
        remove(pid)
    for pid, proc in sorted(list(_pmap.items()) +
                            list(dict.fromkeys(new_pids).items())):
        try:
            if proc is None:  # new process
                yield add(pid)
            else:
                # use is_running() to check whether PID has been reused by
                # another process in which case yield a new Process instance
                if proc.is_running():
                    yield proc
                else:
                    yield add(pid)
        except NoSuchProcess:
            remove(pid)
        except AccessDenied:
            # Process creation time can't be determined hence there's
            # no way to tell whether the pid of the cached process
            # has been reused. Just return the cached version.
            if proc is None and pid in _pmap:
                try:
                    yield _pmap[pid]
                except KeyError:
                    # If we get here it is likely that 2 threads were
                    # using process_iter().
                    pass
            else:
                raise


def wait_procs(procs, timeout=None, callback=None):
    """Convenience function which waits for a list of processes to
    terminate.

    Return a (gone, alive) tuple indicating which processes
    are gone and which ones are still alive.

    The gone ones will have a new 'returncode' attribute indicating
    process exit status (may be None).

    'callback' is a function which gets called every time a process
    terminates (a Process instance is passed as callback argument).

    Function will return as soon as all processes terminate or when
    timeout occurs.

    Typical use case is:

     - send SIGTERM to a list of processes
     - give them some time to terminate
     - send SIGKILL to those ones which are still alive

    Example:

    >>> def on_terminate(proc):
    ...     print("process {} terminated".format(proc))
    ...
    >>> for p in procs:
    ...    p.terminate()
    ...
    >>> gone, alive = wait_procs(procs, timeout=3, callback=on_terminate)
    >>> for p in alive:
    ...     p.kill()
    """
    def check_gone(proc, timeout):
        try:
            returncode = proc.wait(timeout=timeout)
        except TimeoutExpired:
            pass
        else:
            if returncode is not None or not proc.is_running():
                proc.returncode = returncode
                gone.add(proc)
                if callback is not None:
                    callback(proc)

    if timeout is not None and not timeout >= 0:
        msg = "timeout must be a positive integer, got %s" % timeout
        raise ValueError(msg)
    gone = set()
    alive = set(procs)
    if callback is not None and not callable(callback):
        raise TypeError("callback %r is not a callable" % callable)
    if timeout is not None:
        deadline = _timer() + timeout

    while alive:
        if timeout is not None and timeout <= 0:
            break
        for proc in alive:
            # Make sure that every complete iteration (all processes)
            # will last max 1 sec.
            # We do this because we don't want to wait too long on a
            # single process: in case it terminates too late other
            # processes may disappear in the meantime and their PID
            # reused.
            max_timeout = 1.0 / len(alive)
            if timeout is not None:
                timeout = min((deadline - _timer()), max_timeout)
                if timeout <= 0:
                    break
                check_gone(proc, timeout)
            else:
                check_gone(proc, max_timeout)
        alive = alive - gone

    if alive:
        # Last attempt over processes survived so far.
        # timeout == 0 won't make this function wait any further.
        for proc in alive:
            check_gone(proc, 0)
        alive = alive - gone

    return (list(gone), list(alive))


# =====================================================================
# --- CPU related functions
# =====================================================================


@memoize
def cpu_count(logical=True):
    """Return the number of logical CPUs in the system (same as
    os.cpu_count() in Python 3.4).

    If logical is False return the number of physical cores only
    (e.g. hyper thread CPUs are excluded).

    Return None if undetermined.

    The return value is cached after first call.
    If desired cache can be cleared like this:

    >>> psutil.cpu_count.cache_clear()
    """
    if logical:
        return _psplatform.cpu_count_logical()
    else:
        return _psplatform.cpu_count_physical()


def cpu_times(percpu=False):
    """Return system-wide CPU times as a namedtuple.
    Every CPU time represents the seconds the CPU has spent in the given mode.
    The namedtuple's fields availability varies depending on the platform:
     - user
     - system
     - idle
     - nice (UNIX)
     - iowait (Linux)
     - irq (Linux, FreeBSD)
     - softirq (Linux)
     - steal (Linux >= 2.6.11)
     - guest (Linux >= 2.6.24)
     - guest_nice (Linux >= 3.2.0)

    When percpu is True return a list of namedtuples for each CPU.
    First element of the list refers to first CPU, second element
    to second CPU and so on.
    The order of the list is consistent across calls.
    """
    if not percpu:
        return _psplatform.cpu_times()
    else:
        return _psplatform.per_cpu_times()


try:
    _last_cpu_times = cpu_times()
except Exception:
    # Don't want to crash at import time.
    _last_cpu_times = None
    traceback.print_exc()

try:
    _last_per_cpu_times = cpu_times(percpu=True)
except Exception:
    # Don't want to crash at import time.
    _last_per_cpu_times = None
    traceback.print_exc()


def _cpu_tot_time(times):
    """Given a cpu_time() ntuple calculates the total CPU time
    (including idle time).
    """
    tot = sum(times)
    if LINUX:
        # On Linux guest times are already accounted in "user" or
        # "nice" times, so we subtract them from total.
        # Htop does the same. References:
        # https://github.com/giampaolo/psutil/pull/940
        # http://unix.stackexchange.com/questions/178045
        # https://github.com/torvalds/linux/blob/
        #     447976ef4fd09b1be88b316d1a81553f1aa7cd07/kernel/sched/
        #     cputime.c#L158
        tot -= getattr(times, "guest", 0)  # Linux 2.6.24+
        tot -= getattr(times, "guest_nice", 0)  # Linux 3.2.0+
    return tot


def _cpu_busy_time(times):
    """Given a cpu_time() ntuple calculates the busy CPU time.
    We do so by subtracting all idle CPU times.
    """
    busy = _cpu_tot_time(times)
    busy -= times.idle
    # Linux: "iowait" is time during which the CPU does not do anything
    # (waits for IO to complete). On Linux IO wait is *not* accounted
    # in "idle" time so we subtract it. Htop does the same.
    # References:
    # https://github.com/torvalds/linux/blob/
    #     447976ef4fd09b1be88b316d1a81553f1aa7cd07/kernel/sched/cputime.c#L244
    busy -= getattr(times, "iowait", 0)
    return busy


def cpu_percent(interval=None, percpu=False):
    """Return a float representing the current system-wide CPU
    utilization as a percentage.

    When interval is > 0.0 compares system CPU times elapsed before
    and after the interval (blocking).

    When interval is 0.0 or None compares system CPU times elapsed
    since last call or module import, returning immediately (non
    blocking). That means the first time this is called it will
    return a meaningless 0.0 value which you should ignore.
    In this case is recommended for accuracy that this function be
    called with at least 0.1 seconds between calls.

    When percpu is True returns a list of floats representing the
    utilization as a percentage for each CPU.
    First element of the list refers to first CPU, second element
    to second CPU and so on.
    The order of the list is consistent across calls.

    Examples:

      >>> # blocking, system-wide
      >>> psutil.cpu_percent(interval=1)
      2.0
      >>>
      >>> # blocking, per-cpu
      >>> psutil.cpu_percent(interval=1, percpu=True)
      [2.0, 1.0]
      >>>
      >>> # non-blocking (percentage since last call)
      >>> psutil.cpu_percent(interval=None)
      2.9
      >>>
    """
    global _last_cpu_times
    global _last_per_cpu_times
    blocking = interval is not None and interval > 0.0
    if interval is not None and interval < 0:
        raise ValueError("interval is not positive (got %r)" % interval)

    def calculate(t1, t2):
        t1_all = _cpu_tot_time(t1)
        t1_busy = _cpu_busy_time(t1)

        t2_all = _cpu_tot_time(t2)
        t2_busy = _cpu_busy_time(t2)

        # this usually indicates a float precision issue
        if t2_busy <= t1_busy:
            return 0.0

        busy_delta = t2_busy - t1_busy
        all_delta = t2_all - t1_all
        busy_perc = (busy_delta / all_delta) * 100
        return round(busy_perc, 1)

    # system-wide usage
    if not percpu:
        if blocking:
            t1 = cpu_times()
            time.sleep(interval)
        else:
            t1 = _last_cpu_times
            if t1 is None:
                # Something bad happened at import time. We'll
                # get a meaningful result on the next call. See:
                # https://github.com/giampaolo/psutil/pull/715
                t1 = cpu_times()
        _last_cpu_times = cpu_times()
        return calculate(t1, _last_cpu_times)
    # per-cpu usage
    else:
        ret = []
        if blocking:
            tot1 = cpu_times(percpu=True)
            time.sleep(interval)
        else:
            tot1 = _last_per_cpu_times
            if tot1 is None:
                # Something bad happened at import time. We'll
                # get a meaningful result on the next call. See:
                # https://github.com/giampaolo/psutil/pull/715
                tot1 = cpu_times(percpu=True)
        _last_per_cpu_times = cpu_times(percpu=True)
        for t1, t2 in zip(tot1, _last_per_cpu_times):
            ret.append(calculate(t1, t2))
        return ret


# Use separate global vars for cpu_times_percent() so that it's
# independent from cpu_percent() and they can both be used within
# the same program.
_last_cpu_times_2 = _last_cpu_times
_last_per_cpu_times_2 = _last_per_cpu_times


def cpu_times_percent(interval=None, percpu=False):
    """Same as cpu_percent() but provides utilization percentages
    for each specific CPU time as is returned by cpu_times().
    For instance, on Linux we'll get:

      >>> cpu_times_percent()
      cpupercent(user=4.8, nice=0.0, system=4.8, idle=90.5, iowait=0.0,
                 irq=0.0, softirq=0.0, steal=0.0, guest=0.0, guest_nice=0.0)
      >>>

    interval and percpu arguments have the same meaning as in
    cpu_percent().
    """
    global _last_cpu_times_2
    global _last_per_cpu_times_2
    blocking = interval is not None and interval > 0.0
    if interval is not None and interval < 0:
        raise ValueError("interval is not positive (got %r)" % interval)

    def calculate(t1, t2):
        nums = []
        all_delta = _cpu_tot_time(t2) - _cpu_tot_time(t1)
        for field in t1._fields:
            field_delta = getattr(t2, field) - getattr(t1, field)
            try:
                field_perc = (100 * field_delta) / all_delta
            except ZeroDivisionError:
                field_perc = 0.0
            field_perc = round(field_perc, 1)
            # CPU times are always supposed to increase over time
            # or at least remain the same and that's because time
            # cannot go backwards.
            # Surprisingly sometimes this might not be the case (at
            # least on Windows and Linux), see:
            # https://github.com/giampaolo/psutil/issues/392
            # https://github.com/giampaolo/psutil/issues/645
            # I really don't know what to do about that except
            # forcing the value to 0 or 100.
            if field_perc > 100.0:
                field_perc = 100.0
            # `<=` because `-0.0 == 0.0` evaluates to True
            elif field_perc <= 0.0:
                field_perc = 0.0
            nums.append(field_perc)
        return _psplatform.scputimes(*nums)

    # system-wide usage
    if not percpu:
        if blocking:
            t1 = cpu_times()
            time.sleep(interval)
        else:
            t1 = _last_cpu_times_2
            if t1 is None:
                # Something bad happened at import time. We'll
                # get a meaningful result on the next call. See:
                # https://github.com/giampaolo/psutil/pull/715
                t1 = cpu_times()
        _last_cpu_times_2 = cpu_times()
        return calculate(t1, _last_cpu_times_2)
    # per-cpu usage
    else:
        ret = []
        if blocking:
            tot1 = cpu_times(percpu=True)
            time.sleep(interval)
        else:
            tot1 = _last_per_cpu_times_2
            if tot1 is None:
                # Something bad happened at import time. We'll
                # get a meaningful result on the next call. See:
                # https://github.com/giampaolo/psutil/pull/715
                tot1 = cpu_times(percpu=True)
        _last_per_cpu_times_2 = cpu_times(percpu=True)
        for t1, t2 in zip(tot1, _last_per_cpu_times_2):
            ret.append(calculate(t1, t2))
        return ret


def cpu_stats():
    """Return CPU statistics."""
    return _psplatform.cpu_stats()


if hasattr(_psplatform, "cpu_freq"):

    def cpu_freq(percpu=False):
        """Return CPU frequency as a nameduple including current,
        min and max frequency expressed in Mhz.

        If percpu is True and the system supports per-cpu frequency
        retrieval (Linux only) a list of frequencies is returned for
        each CPU. If not a list with one element is returned.
        """
        ret = _psplatform.cpu_freq()
        if percpu:
            return ret
        else:
            num_cpus = float(len(ret))
            if num_cpus == 0:
                return []
            elif num_cpus == 1:
                return ret[0]
            else:
                currs, mins, maxs = 0.0, 0.0, 0.0
                for cpu in ret:
                    currs += cpu.current
                    mins += cpu.min
                    maxs += cpu.max
                try:
                    current = currs / num_cpus
                except ZeroDivisionError:
                    current = 0.0
                try:
                    min_ = mins / num_cpus
                except ZeroDivisionError:
                    min_ = 0.0
                try:
                    max_ = maxs / num_cpus
                except ZeroDivisionError:
                    max_ = 0.0
                return _common.scpufreq(current, min_, max_)

    __all__.append("cpu_freq")


# =====================================================================
# --- system memory related functions
# =====================================================================


def virtual_memory():
    """Return statistics about system memory usage as a namedtuple
    including the following fields, expressed in bytes:

     - total:
       total physical memory available.

     - available:
       the memory that can be given instantly to processes without the
       system going into swap.
       This is calculated by summing different memory values depending
       on the platform and it is supposed to be used to monitor actual
       memory usage in a cross platform fashion.

     - percent:
       the percentage usage calculated as (total - available) / total * 100

     - used:
       memory used, calculated differently depending on the platform and
       designed for informational purposes only:
        OSX: active + inactive + wired
        BSD: active + wired + cached
        LINUX: total - free

     - free:
       memory not being used at all (zeroed) that is readily available;
       note that this doesn't reflect the actual memory available
       (use 'available' instead)

    Platform-specific fields:

     - active (UNIX):
       memory currently in use or very recently used, and so it is in RAM.

     - inactive (UNIX):
       memory that is marked as not used.

     - buffers (BSD, Linux):
       cache for things like file system metadata.

     - cached (BSD, OSX):
       cache for various things.

     - wired (OSX, BSD):
       memory that is marked to always stay in RAM. It is never moved to disk.

     - shared (BSD):
       memory that may be simultaneously accessed by multiple processes.

    The sum of 'used' and 'available' does not necessarily equal total.
    On Windows 'available' and 'free' are the same.
    """
    global _TOTAL_PHYMEM
    ret = _psplatform.virtual_memory()
    # cached for later use in Process.memory_percent()
    _TOTAL_PHYMEM = ret.total
    return ret


def swap_memory():
    """Return system swap memory statistics as a namedtuple including
    the following fields:

     - total:   total swap memory in bytes
     - used:    used swap memory in bytes
     - free:    free swap memory in bytes
     - percent: the percentage usage
     - sin:     no. of bytes the system has swapped in from disk (cumulative)
     - sout:    no. of bytes the system has swapped out from disk (cumulative)

    'sin' and 'sout' on Windows are meaningless and always set to 0.
    """
    return _psplatform.swap_memory()


# =====================================================================
# --- disks/paritions related functions
# =====================================================================


def disk_usage(path):
    """Return disk usage statistics about the given path as a namedtuple
    including total, used and free space expressed in bytes plus the
    percentage usage.
    """
    return _psplatform.disk_usage(path)


def disk_partitions(all=False):
    """Return mounted partitions as a list of
    (device, mountpoint, fstype, opts) namedtuple.
    'opts' field is a raw string separated by commas indicating mount
    options which may vary depending on the platform.

    If "all" parameter is False return physical devices only and ignore
    all others.
    """
    return _psplatform.disk_partitions(all)


def disk_io_counters(perdisk=False):
    """Return system disk I/O statistics as a namedtuple including
    the following fields:

     - read_count:  number of reads
     - write_count: number of writes
     - read_bytes:  number of bytes read
     - write_bytes: number of bytes written
     - read_time:   time spent reading from disk (in milliseconds)
     - write_time:  time spent writing to disk (in milliseconds)

    If perdisk is True return the same information for every
    physical disk installed on the system as a dictionary
    with partition names as the keys and the namedtuple
    described above as the values.

    On recent Windows versions 'diskperf -y' command may need to be
    executed first otherwise this function won't find any disk.
    """
    rawdict = _psplatform.disk_io_counters()
    if not rawdict:
        raise RuntimeError("couldn't find any physical disk")
    nt = getattr(_psplatform, "sdiskio", _common.sdiskio)
    if perdisk:
        for disk, fields in rawdict.items():
            rawdict[disk] = nt(*fields)
        return rawdict
    else:
        return nt(*[sum(x) for x in zip(*rawdict.values())])


# =====================================================================
# --- network related functions
# =====================================================================


def net_io_counters(pernic=False):
    """Return network I/O statistics as a namedtuple including
    the following fields:

     - bytes_sent:   number of bytes sent
     - bytes_recv:   number of bytes received
     - packets_sent: number of packets sent
     - packets_recv: number of packets received
     - errin:        total number of errors while receiving
     - errout:       total number of errors while sending
     - dropin:       total number of incoming packets which were dropped
     - dropout:      total number of outgoing packets which were dropped
                     (always 0 on OSX and BSD)

    If pernic is True return the same information for every
    network interface installed on the system as a dictionary
    with network interface names as the keys and the namedtuple
    described above as the values.
    """
    rawdict = _psplatform.net_io_counters()
    if not rawdict:
        raise RuntimeError("couldn't find any network interface")
    if pernic:
        for nic, fields in rawdict.items():
            rawdict[nic] = _common.snetio(*fields)
        return rawdict
    else:
        return _common.snetio(*[sum(x) for x in zip(*rawdict.values())])


def net_connections(kind='inet'):
    """Return system-wide connections as a list of
    (fd, family, type, laddr, raddr, status, pid) namedtuples.
    In case of limited privileges 'fd' and 'pid' may be set to -1
    and None respectively.
    The 'kind' parameter filters for connections that fit the
    following criteria:

    Kind Value      Connections using
    inet            IPv4 and IPv6
    inet4           IPv4
    inet6           IPv6
    tcp             TCP
    tcp4            TCP over IPv4
    tcp6            TCP over IPv6
    udp             UDP
    udp4            UDP over IPv4
    udp6            UDP over IPv6
    unix            UNIX socket (both UDP and TCP protocols)
    all             the sum of all the possible families and protocols

    On OSX this function requires root privileges.
    """
    return _psplatform.net_connections(kind)


def net_if_addrs():
    """Return the addresses associated to each NIC (network interface
    card) installed on the system as a dictionary whose keys are the
    NIC names and value is a list of namedtuples for each address
    assigned to the NIC. Each namedtuple includes 5 fields:

     - family
     - address
     - netmask
     - broadcast
     - ptp

    'family' can be either socket.AF_INET, socket.AF_INET6 or
    psutil.AF_LINK, which refers to a MAC address.
    'address' is the primary address and it is always set.
    'netmask' and 'broadcast' and 'ptp' may be None.
    'ptp' stands for "point to point" and references the destination
    address on a point to point interface (typically a VPN).
    'broadcast' and 'ptp' are mutually exclusive.

    Note: you can have more than one address of the same family
    associated with each interface.
    """
    has_enums = sys.version_info >= (3, 4)
    if has_enums:
        import socket
    rawlist = _psplatform.net_if_addrs()
    rawlist.sort(key=lambda x: x[1])  # sort by family
    ret = collections.defaultdict(list)
    for name, fam, addr, mask, broadcast, ptp in rawlist:
        if has_enums:
            try:
                fam = socket.AddressFamily(fam)
            except ValueError:
                if WINDOWS and fam == -1:
                    fam = _psplatform.AF_LINK
                elif (hasattr(_psplatform, "AF_LINK") and
                        _psplatform.AF_LINK == fam):
                    # Linux defines AF_LINK as an alias for AF_PACKET.
                    # We re-set the family here so that repr(family)
                    # will show AF_LINK rather than AF_PACKET
                    fam = _psplatform.AF_LINK
        if fam == _psplatform.AF_LINK:
            # The underlying C function may return an incomplete MAC
            # address in which case we fill it with null bytes, see:
            # https://github.com/giampaolo/psutil/issues/786
            separator = ":" if POSIX else "-"
            while addr.count(separator) < 5:
                addr += "%s00" % separator
        ret[name].append(_common.snic(fam, addr, mask, broadcast, ptp))
    return dict(ret)


def net_if_stats():
    """Return information about each NIC (network interface card)
    installed on the system as a dictionary whose keys are the
    NIC names and value is a namedtuple with the following fields:

     - isup: whether the interface is up (bool)
     - duplex: can be either NIC_DUPLEX_FULL, NIC_DUPLEX_HALF or
               NIC_DUPLEX_UNKNOWN
     - speed: the NIC speed expressed in mega bits (MB); if it can't
              be determined (e.g. 'localhost') it will be set to 0.
     - mtu: the maximum transmission unit expressed in bytes.
    """
    return _psplatform.net_if_stats()


# =====================================================================
# --- sensors
# =====================================================================


<<<<<<< HEAD
# Linux, Windows, FreeBSD
if hasattr(_psplatform, "sensors_battery"):

    def sensors_battery():
        """Return battery information. If no battery is installed
        returns None.

        - percent: battery power left as a percentage.
        - secsleft: a rough approximation of how many seconds are left
                    before the battery runs out of power.
                    May be POWER_TIME_UNLIMITED or POWER_TIME_UNLIMITED.
        - power_plugged: True if the AC power cable is connected.
        """
        return _psplatform.sensors_battery()

    __all__.append("sensors_battery")
=======
if hasattr(_psplatform, "sensors_temperatures"):

    def sensors_temperatures(fahrenheit=False):
        """Return hardware temperatures. Each entry is a namedtuple
        representing a certain hardware sensor (it may be a CPU, an
        hard disk or something else, depending on the OS and its
        configuration).
        All temperatures are expressed in celsius unless *fahrenheit*
        is set to True.
        """
        def to_fahrenheit(n):
            return (float(n) * 9 / 5) + 32

        ret = collections.defaultdict(list)
        rawdict = _psplatform.sensors_temperatures()

        for name, values in rawdict.items():
            while values:
                label, current, high, critical = values.pop(0)
                if fahrenheit:
                    current = to_fahrenheit(current)
                    if high is not None:
                        high = to_fahrenheit(high)
                    if critical is not None:
                        critical = to_fahrenheit(critical)

                if high and not critical:
                    critical = high
                elif critical and not high:
                    high = critical

                ret[name].append(
                    _common.shwtemp(label, current, high, critical))

        return dict(ret)

    __all__.append("sensors_temperatures")
>>>>>>> ed0975de


# =====================================================================
# --- other system related functions
# =====================================================================


def boot_time():
    """Return the system boot time expressed in seconds since the epoch."""
    # Note: we are not caching this because it is subject to
    # system clock updates.
    return _psplatform.boot_time()


def users():
    """Return users currently connected on the system as a list of
    namedtuples including the following fields.

     - user: the name of the user
     - terminal: the tty or pseudo-tty associated with the user, if any.
     - host: the host name associated with the entry, if any.
     - started: the creation time as a floating point number expressed in
       seconds since the epoch.
    """
    return _psplatform.users()


# =====================================================================
# --- Windows services
# =====================================================================


if WINDOWS:

    def win_service_iter():
        """Return a generator yielding a WindowsService instance for all
        Windows services installed.
        """
        return _psplatform.win_service_iter()

    def win_service_get(name):
        """Get a Windows service by name.
        Raise NoSuchProcess if no service with such name exists.
        """
        return _psplatform.win_service_get(name)


# =====================================================================


def test():  # pragma: no cover
    """List info of all currently running processes emulating ps aux
    output.
    """
    import datetime

    today_day = datetime.date.today()
    templ = "%-10s %5s %4s %4s %7s %7s %-13s %5s %7s  %s"
    attrs = ['pid', 'cpu_percent', 'memory_percent', 'name', 'cpu_times',
             'create_time', 'memory_info']
    if POSIX:
        attrs.append('uids')
        attrs.append('terminal')
    print(templ % ("USER", "PID", "%CPU", "%MEM", "VSZ", "RSS", "TTY",
                   "START", "TIME", "COMMAND"))
    for p in process_iter():
        try:
            pinfo = p.as_dict(attrs, ad_value='')
        except NoSuchProcess:
            pass
        else:
            if pinfo['create_time']:
                ctime = datetime.datetime.fromtimestamp(pinfo['create_time'])
                if ctime.date() == today_day:
                    ctime = ctime.strftime("%H:%M")
                else:
                    ctime = ctime.strftime("%b%d")
            else:
                ctime = ''
            cputime = time.strftime("%M:%S",
                                    time.localtime(sum(pinfo['cpu_times'])))
            try:
                user = p.username()
            except Error:
                user = ''
            if WINDOWS and '\\' in user:
                user = user.split('\\')[1]
            vms = pinfo['memory_info'] and \
                int(pinfo['memory_info'].vms / 1024) or '?'
            rss = pinfo['memory_info'] and \
                int(pinfo['memory_info'].rss / 1024) or '?'
            memp = pinfo['memory_percent'] and \
                round(pinfo['memory_percent'], 1) or '?'
            print(templ % (
                user[:10],
                pinfo['pid'],
                pinfo['cpu_percent'],
                memp,
                vms,
                rss,
                pinfo.get('terminal', '') or '?',
                ctime,
                cputime,
                pinfo['name'].strip() or '?'))


del memoize, memoize_when_activated, division, deprecated_method
if sys.version_info[0] < 3:
    del num, x

if __name__ == "__main__":
    test()<|MERGE_RESOLUTION|>--- conflicted
+++ resolved
@@ -187,11 +187,7 @@
     "net_io_counters", "net_connections", "net_if_addrs",           # network
     "net_if_stats",
     "disk_io_counters", "disk_partitions", "disk_usage",            # disk
-<<<<<<< HEAD
-    # "sensors_battery",                                            # sensors
-=======
-    # "sensors_temperatures",                                       # sensors
->>>>>>> ed0975de
+    # "sensors_temperatures", "sensors_battery",                    # sensors
     "users", "boot_time",                                           # others
 ]
 __all__.extend(_psplatform.__extra__all__)
@@ -2194,24 +2190,7 @@
 # =====================================================================
 
 
-<<<<<<< HEAD
-# Linux, Windows, FreeBSD
-if hasattr(_psplatform, "sensors_battery"):
-
-    def sensors_battery():
-        """Return battery information. If no battery is installed
-        returns None.
-
-        - percent: battery power left as a percentage.
-        - secsleft: a rough approximation of how many seconds are left
-                    before the battery runs out of power.
-                    May be POWER_TIME_UNLIMITED or POWER_TIME_UNLIMITED.
-        - power_plugged: True if the AC power cable is connected.
-        """
-        return _psplatform.sensors_battery()
-
-    __all__.append("sensors_battery")
-=======
+# Linux
 if hasattr(_psplatform, "sensors_temperatures"):
 
     def sensors_temperatures(fahrenheit=False):
@@ -2249,7 +2228,24 @@
         return dict(ret)
 
     __all__.append("sensors_temperatures")
->>>>>>> ed0975de
+
+
+# Linux, Windows, FreeBSD
+if hasattr(_psplatform, "sensors_battery"):
+
+    def sensors_battery():
+        """Return battery information. If no battery is installed
+        returns None.
+
+        - percent: battery power left as a percentage.
+        - secsleft: a rough approximation of how many seconds are left
+                    before the battery runs out of power.
+                    May be POWER_TIME_UNLIMITED or POWER_TIME_UNLIMITED.
+        - power_plugged: True if the AC power cable is connected.
+        """
+        return _psplatform.sensors_battery()
+
+    __all__.append("sensors_battery")
 
 
 # =====================================================================
