/*
 * Copyright (c) 2009, Giampaolo Rodola'. All rights reserved.
 * Use of this source code is governed by a BSD-style license that can be
 * found in the LICENSE file.
 *
 * Functions specific to all POSIX compliant platforms.
 */

#include <Python.h>
#include <errno.h>
#include <stdlib.h>
#include <sys/resource.h>
#include <sys/types.h>
#include <signal.h>
#include <sys/socket.h>
#include <sys/ioctl.h>
#include <net/if.h>

#ifdef PSUTIL_SUNOS10
    #include "arch/solaris/v10/ifaddrs.h"
#elif PSUTIL_AIX
    #include "arch/aix/ifaddrs.h"
#else
    #include <ifaddrs.h>
#endif

#if defined(PSUTIL_LINUX)
    #include <netdb.h>
    #include <linux/types.h>
    #include <linux/if_packet.h>
#elif defined(PSUTIL_BSD) || defined(PSUTIL_OSX)
    #include <netdb.h>
    #include <netinet/in.h>
    #include <net/if_dl.h>
    #include <sys/sockio.h>
    #include <net/if_media.h>
    #include <net/if.h>
#elif defined(PSUTIL_SUNOS)
    #include <netdb.h>
    #include <sys/sockio.h>
#elif defined(PSUTIL_AIX)
    #include <netdb.h>
#endif

#include "_psutil_common.h"

/*
 * Check if PID exists. Return values:
 * 1: exists
 * 0: does not exist
 * -1: error (Python exception is set)
 */
int
psutil_pid_exists(long pid) {
    int ret;

    // No negative PID exists, plus -1 is an alias for sending signal
    // too all processes except system ones. Not what we want.
    if (pid < 0)
        return 0;

    // As per "man 2 kill" PID 0 is an alias for sending the signal to
    // every process in the process group of the calling process.
    // Not what we want. Some platforms have PID 0, some do not.
    // We decide that at runtime.
    if (pid == 0) {
#if defined(PSUTIL_LINUX) || defined(PSUTIL_FREEBSD)
        return 0;
#else
        return 1;
#endif
    }

#if defined(PSUTIL_OSX)
    ret = kill((pid_t)pid , 0);
#else
    ret = kill(pid , 0);
#endif

    if (ret == 0)
        return 1;
    else {
        if (errno == ESRCH) {
            // ESRCH == No such process
            return 0;
        }
        else if (errno == EPERM) {
            // EPERM clearly indicates there's a process to deny
            // access to.
            return 1;
        }
        else {
            // According to "man 2 kill" possible error values are
            // (EINVAL, EPERM, ESRCH) therefore we should never get
            // here. If we do let's be explicit in considering this
            // an error.
            PyErr_SetFromErrno(PyExc_OSError);
            return -1;
        }
    }
}


/*
 * Utility used for those syscalls which do not return a meaningful
 * error that we can translate into an exception which makes sense.
 * As such, we'll have to guess.
 * On UNIX, if errno is set, we return that one (OSError).
 * Else, if PID does not exist we assume the syscall failed because
 * of that so we raise NoSuchProcess.
 * If none of this is true we giveup and raise RuntimeError(msg).
 * This will always set a Python exception and return NULL.
 */
int
psutil_raise_for_pid(long pid, char *syscall_name) {
    // Set exception to AccessDenied if pid exists else NoSuchProcess.
    if (errno != 0) {
        // Unlikely we get here.
        PyErr_SetFromErrno(PyExc_OSError);
        return 0;
    }
<<<<<<< HEAD
    if (psutil_pid_exists(pid) == 0)
        NoSuchProcess("");
    else
        PyErr_SetString(PyExc_RuntimeError, msg);
=======
    else if (psutil_pid_exists(pid) == 0) {
        psutil_debug("%s syscall failed and PID %i no longer exists; "
                     "assume NoSuchProcess", syscall_name, pid);
        NoSuchProcess();
    }
    else {
        PyErr_Format(PyExc_RuntimeError, "%s syscall failed", syscall_name);
    }
>>>>>>> 845e57eb
    return 0;
}


/*
 * Given a PID return process priority as a Python integer.
 */
static PyObject *
psutil_posix_getpriority(PyObject *self, PyObject *args) {
    long pid;
    int priority;
    errno = 0;

    if (! PyArg_ParseTuple(args, "l", &pid))
        return NULL;

#ifdef PSUTIL_OSX
    priority = getpriority(PRIO_PROCESS, (id_t)pid);
#else
    priority = getpriority(PRIO_PROCESS, pid);
#endif
    if (errno != 0)
        return PyErr_SetFromErrno(PyExc_OSError);
    return Py_BuildValue("i", priority);
}


/*
 * Given a PID and a value change process priority.
 */
static PyObject *
psutil_posix_setpriority(PyObject *self, PyObject *args) {
    long pid;
    int priority;
    int retval;

    if (! PyArg_ParseTuple(args, "li", &pid, &priority))
        return NULL;

#ifdef PSUTIL_OSX
    retval = setpriority(PRIO_PROCESS, (id_t)pid, priority);
#else
    retval = setpriority(PRIO_PROCESS, pid, priority);
#endif
    if (retval == -1)
        return PyErr_SetFromErrno(PyExc_OSError);
    Py_RETURN_NONE;
}


/*
 * Translate a sockaddr struct into a Python string.
 * Return None if address family is not AF_INET* or AF_PACKET.
 */
static PyObject *
psutil_convert_ipaddr(struct sockaddr *addr, int family) {
    char buf[NI_MAXHOST];
    int err;
    int addrlen;
    size_t n;
    size_t len;
    const char *data;
    char *ptr;

    if (addr == NULL) {
        Py_INCREF(Py_None);
        return Py_None;
    }
    else if (family == AF_INET || family == AF_INET6) {
        if (family == AF_INET)
            addrlen = sizeof(struct sockaddr_in);
        else
            addrlen = sizeof(struct sockaddr_in6);
        err = getnameinfo(addr, addrlen, buf, sizeof(buf), NULL, 0,
                          NI_NUMERICHOST);
        if (err != 0) {
            // XXX we get here on FreeBSD when processing 'lo' / AF_INET6
            // broadcast. Not sure what to do other than returning None.
            // ifconfig does not show anything BTW.
            //PyErr_Format(PyExc_RuntimeError, gai_strerror(err));
            //return NULL;
            Py_INCREF(Py_None);
            return Py_None;
        }
        else {
            return Py_BuildValue("s", buf);
        }
    }
#ifdef PSUTIL_LINUX
    else if (family == AF_PACKET) {
        struct sockaddr_ll *lladdr = (struct sockaddr_ll *)addr;
        len = lladdr->sll_halen;
        data = (const char *)lladdr->sll_addr;
    }
#elif defined(PSUTIL_BSD) || defined(PSUTIL_OSX)
    else if (addr->sa_family == AF_LINK) {
        // Note: prior to Python 3.4 socket module does not expose
        // AF_LINK so we'll do.
        struct sockaddr_dl *dladdr = (struct sockaddr_dl *)addr;
        len = dladdr->sdl_alen;
        data = LLADDR(dladdr);
    }
#endif
    else {
        // unknown family
        Py_INCREF(Py_None);
        return Py_None;
    }

    // AF_PACKET or AF_LINK
    if (len > 0) {
        ptr = buf;
        for (n = 0; n < len; ++n) {
            sprintf(ptr, "%02x:", data[n] & 0xff);
            ptr += 3;
        }
        *--ptr = '\0';
        return Py_BuildValue("s", buf);
    }
    else {
        Py_INCREF(Py_None);
        return Py_None;
    }
}


/*
 * Return NICs information a-la ifconfig as a list of tuples.
 * TODO: on Solaris we won't get any MAC address.
 */
static PyObject*
psutil_net_if_addrs(PyObject* self, PyObject* args) {
    struct ifaddrs *ifaddr, *ifa;
    int family;

    PyObject *py_retlist = PyList_New(0);
    PyObject *py_tuple = NULL;
    PyObject *py_address = NULL;
    PyObject *py_netmask = NULL;
    PyObject *py_broadcast = NULL;
    PyObject *py_ptp = NULL;

    if (py_retlist == NULL)
        return NULL;
    if (getifaddrs(&ifaddr) == -1) {
        PyErr_SetFromErrno(PyExc_OSError);
        goto error;
    }

    for (ifa = ifaddr; ifa != NULL; ifa = ifa->ifa_next) {
        if (!ifa->ifa_addr)
            continue;
        family = ifa->ifa_addr->sa_family;
        py_address = psutil_convert_ipaddr(ifa->ifa_addr, family);
        // If the primary address can't be determined just skip it.
        // I've never seen this happen on Linux but I did on FreeBSD.
        if (py_address == Py_None)
            continue;
        if (py_address == NULL)
            goto error;
        py_netmask = psutil_convert_ipaddr(ifa->ifa_netmask, family);
        if (py_netmask == NULL)
            goto error;

        if (ifa->ifa_flags & IFF_BROADCAST) {
            py_broadcast = psutil_convert_ipaddr(ifa->ifa_broadaddr, family);
            Py_INCREF(Py_None);
            py_ptp = Py_None;
        }
        else if (ifa->ifa_flags & IFF_POINTOPOINT) {
            py_ptp = psutil_convert_ipaddr(ifa->ifa_dstaddr, family);
            Py_INCREF(Py_None);
            py_broadcast = Py_None;
        }
        else {
            Py_INCREF(Py_None);
            Py_INCREF(Py_None);
            py_broadcast = Py_None;
            py_ptp = Py_None;
        }

        if ((py_broadcast == NULL) || (py_ptp == NULL))
            goto error;
        py_tuple = Py_BuildValue(
            "(siOOOO)",
            ifa->ifa_name,
            family,
            py_address,
            py_netmask,
            py_broadcast,
            py_ptp
        );

        if (! py_tuple)
            goto error;
        if (PyList_Append(py_retlist, py_tuple))
            goto error;
        Py_DECREF(py_tuple);
        Py_DECREF(py_address);
        Py_DECREF(py_netmask);
        Py_DECREF(py_broadcast);
        Py_DECREF(py_ptp);
    }

    freeifaddrs(ifaddr);
    return py_retlist;

error:
    if (ifaddr != NULL)
        freeifaddrs(ifaddr);
    Py_DECREF(py_retlist);
    Py_XDECREF(py_tuple);
    Py_XDECREF(py_address);
    Py_XDECREF(py_netmask);
    Py_XDECREF(py_broadcast);
    Py_XDECREF(py_ptp);
    return NULL;
}


/*
 * Return NIC MTU. References:
 * http://www.i-scream.org/libstatgrab/
 */
static PyObject *
psutil_net_if_mtu(PyObject *self, PyObject *args) {
    char *nic_name;
    int sock = 0;
    int ret;
#ifdef PSUTIL_SUNOS10
    struct lifreq lifr;
#else
    struct ifreq ifr;
#endif

    if (! PyArg_ParseTuple(args, "s", &nic_name))
        return NULL;

    sock = socket(AF_INET, SOCK_DGRAM, 0);
    if (sock == -1)
        goto error;

#ifdef PSUTIL_SUNOS10
    strncpy(lifr.lifr_name, nic_name, sizeof(lifr.lifr_name));
    ret = ioctl(sock, SIOCGIFMTU, &lifr);
#else
    strncpy(ifr.ifr_name, nic_name, sizeof(ifr.ifr_name));
    ret = ioctl(sock, SIOCGIFMTU, &ifr);
#endif
    if (ret == -1)
        goto error;
    close(sock);

#ifdef PSUTIL_SUNOS10
    return Py_BuildValue("i", lifr.lifr_mtu);
#else
    return Py_BuildValue("i", ifr.ifr_mtu);
#endif

error:
    if (sock != 0)
        close(sock);
    return PyErr_SetFromErrno(PyExc_OSError);
}


/*
 * Inspect NIC flags, returns a bool indicating whether the NIC is
 * running. References:
 * http://www.i-scream.org/libstatgrab/
 */
static PyObject *
psutil_net_if_flags(PyObject *self, PyObject *args) {
    char *nic_name;
    int sock = 0;
    int ret;
    struct ifreq ifr;

    if (! PyArg_ParseTuple(args, "s", &nic_name))
        return NULL;

    sock = socket(AF_INET, SOCK_DGRAM, 0);
    if (sock == -1)
        goto error;

    strncpy(ifr.ifr_name, nic_name, sizeof(ifr.ifr_name));
    ret = ioctl(sock, SIOCGIFFLAGS, &ifr);
    if (ret == -1)
        goto error;

    close(sock);
    if ((ifr.ifr_flags & IFF_UP) != 0)
        return Py_BuildValue("O", Py_True);
    else
        return Py_BuildValue("O", Py_False);

error:
    if (sock != 0)
        close(sock);
    return PyErr_SetFromErrno(PyExc_OSError);
}


/*
 * net_if_stats() OSX/BSD implementation.
 */
#if defined(PSUTIL_BSD) || defined(PSUTIL_OSX)

int psutil_get_nic_speed(int ifm_active) {
    // Determine NIC speed. Taken from:
    // http://www.i-scream.org/libstatgrab/
    // Assuming only ETHER devices
    switch(IFM_TYPE(ifm_active)) {
        case IFM_ETHER:
            switch(IFM_SUBTYPE(ifm_active)) {
#if defined(IFM_HPNA_1) && ((!defined(IFM_10G_LR)) \
    || (IFM_10G_LR != IFM_HPNA_1))
                // HomePNA 1.0 (1Mb/s)
                case(IFM_HPNA_1):
                    return 1;
#endif
                // 10 Mbit
                case(IFM_10_T):  // 10BaseT - RJ45
                case(IFM_10_2):  // 10Base2 - Thinnet
                case(IFM_10_5):  // 10Base5 - AUI
                case(IFM_10_STP):  // 10BaseT over shielded TP
                case(IFM_10_FL):  // 10baseFL - Fiber
                    return 10;
                // 100 Mbit
                case(IFM_100_TX):  // 100BaseTX - RJ45
                case(IFM_100_FX):  // 100BaseFX - Fiber
                case(IFM_100_T4):  // 100BaseT4 - 4 pair cat 3
                case(IFM_100_VG):  // 100VG-AnyLAN
                case(IFM_100_T2):  // 100BaseT2
                    return 100;
                // 1000 Mbit
                case(IFM_1000_SX):  // 1000BaseSX - multi-mode fiber
                case(IFM_1000_LX):  // 1000baseLX - single-mode fiber
                case(IFM_1000_CX):  // 1000baseCX - 150ohm STP
#if defined(IFM_1000_TX) && !defined(PSUTIL_OPENBSD)
                // FreeBSD 4 and others (but NOT OpenBSD) -> #define IFM_1000_T in net/if_media.h
                case(IFM_1000_TX):
#endif
#ifdef IFM_1000_FX
                case(IFM_1000_FX):
#endif
#ifdef IFM_1000_T
                case(IFM_1000_T):
#endif
                    return 1000;
#if defined(IFM_10G_SR) || defined(IFM_10G_LR) || defined(IFM_10G_CX4) \
         || defined(IFM_10G_T)
#ifdef IFM_10G_SR
                case(IFM_10G_SR):
#endif
#ifdef IFM_10G_LR
                case(IFM_10G_LR):
#endif
#ifdef IFM_10G_CX4
                case(IFM_10G_CX4):
#endif
#ifdef IFM_10G_TWINAX
                case(IFM_10G_TWINAX):
#endif
#ifdef IFM_10G_TWINAX_LONG
                case(IFM_10G_TWINAX_LONG):
#endif
#ifdef IFM_10G_T
                case(IFM_10G_T):
#endif
                    return 10000;
#endif
#if defined(IFM_2500_SX)
#ifdef IFM_2500_SX
                case(IFM_2500_SX):
#endif
                    return 2500;
#endif // any 2.5GBit stuff...
                // We don't know what it is
                default:
                    return 0;
            }
            break;

#ifdef IFM_TOKEN
        case IFM_TOKEN:
            switch(IFM_SUBTYPE(ifm_active)) {
                case IFM_TOK_STP4:  // Shielded twisted pair 4m - DB9
                case IFM_TOK_UTP4:  // Unshielded twisted pair 4m - RJ45
                    return 4;
                case IFM_TOK_STP16:  // Shielded twisted pair 16m - DB9
                case IFM_TOK_UTP16:  // Unshielded twisted pair 16m - RJ45
                    return 16;
#if defined(IFM_TOK_STP100) || defined(IFM_TOK_UTP100)
#ifdef IFM_TOK_STP100
                case IFM_TOK_STP100:  // Shielded twisted pair 100m - DB9
#endif
#ifdef IFM_TOK_UTP100
                case IFM_TOK_UTP100:  // Unshielded twisted pair 100m - RJ45
#endif
                    return 100;
#endif
                // We don't know what it is
                default:
                    return 0;
            }
            break;
#endif

#ifdef IFM_FDDI
        case IFM_FDDI:
            switch(IFM_SUBTYPE(ifm_active)) {
                // We don't know what it is
                default:
                    return 0;
            }
            break;
#endif
        case IFM_IEEE80211:
            switch(IFM_SUBTYPE(ifm_active)) {
                case IFM_IEEE80211_FH1:  // Frequency Hopping 1Mbps
                case IFM_IEEE80211_DS1:  // Direct Sequence 1Mbps
                    return 1;
                case IFM_IEEE80211_FH2:  // Frequency Hopping 2Mbps
                case IFM_IEEE80211_DS2:  // Direct Sequence 2Mbps
                    return 2;
                case IFM_IEEE80211_DS5:  // Direct Sequence 5Mbps
                    return 5;
                case IFM_IEEE80211_DS11:  // Direct Sequence 11Mbps
                    return 11;
                case IFM_IEEE80211_DS22:  // Direct Sequence 22Mbps
                    return 22;
                // We don't know what it is
                default:
                    return 0;
            }
            break;

        default:
            return 0;
    }
}


/*
 * Return stats about a particular network interface.
 * References:
 * http://www.i-scream.org/libstatgrab/
 */
static PyObject *
psutil_net_if_duplex_speed(PyObject *self, PyObject *args) {
    char *nic_name;
    int sock = 0;
    int ret;
    int duplex;
    int speed;
    struct ifreq ifr;
    struct ifmediareq ifmed;

    if (! PyArg_ParseTuple(args, "s", &nic_name))
        return NULL;

    sock = socket(AF_INET, SOCK_DGRAM, 0);
    if (sock == -1)
        goto error;
    strncpy(ifr.ifr_name, nic_name, sizeof(ifr.ifr_name));

    // speed / duplex
    memset(&ifmed, 0, sizeof(struct ifmediareq));
    strlcpy(ifmed.ifm_name, nic_name, sizeof(ifmed.ifm_name));
    ret = ioctl(sock, SIOCGIFMEDIA, (caddr_t)&ifmed);
    if (ret == -1) {
        speed = 0;
        duplex = 0;
    }
    else {
        speed = psutil_get_nic_speed(ifmed.ifm_active);
        if ((ifmed.ifm_active | IFM_FDX) == ifmed.ifm_active)
            duplex = 2;
        else if ((ifmed.ifm_active | IFM_HDX) == ifmed.ifm_active)
            duplex = 1;
        else
            duplex = 0;
    }

    close(sock);
    return Py_BuildValue("[ii]", duplex, speed);

error:
    if (sock != 0)
        close(sock);
    return PyErr_SetFromErrno(PyExc_OSError);
}
#endif  // net_if_stats() OSX/BSD implementation


/*
 * define the psutil C module methods and initialize the module.
 */
static PyMethodDef
PsutilMethods[] = {
    {"getpriority", psutil_posix_getpriority, METH_VARARGS,
     "Return process priority"},
    {"setpriority", psutil_posix_setpriority, METH_VARARGS,
     "Set process priority"},
    {"net_if_addrs", psutil_net_if_addrs, METH_VARARGS,
     "Retrieve NICs information"},
    {"net_if_mtu", psutil_net_if_mtu, METH_VARARGS,
     "Retrieve NIC MTU"},
    {"net_if_flags", psutil_net_if_flags, METH_VARARGS,
     "Retrieve NIC flags"},
#if defined(PSUTIL_BSD) || defined(PSUTIL_OSX)
    {"net_if_duplex_speed", psutil_net_if_duplex_speed, METH_VARARGS,
     "Return NIC stats."},
#endif
    {NULL, NULL, 0, NULL}
};

struct module_state {
    PyObject *error;
};

#if PY_MAJOR_VERSION >= 3
#define GETSTATE(m) ((struct module_state*)PyModule_GetState(m))
#else
#define GETSTATE(m) (&_state)
#endif

#if PY_MAJOR_VERSION >= 3

static int
psutil_posix_traverse(PyObject *m, visitproc visit, void *arg) {
    Py_VISIT(GETSTATE(m)->error);
    return 0;
}


static int
psutil_posix_clear(PyObject *m) {
    Py_CLEAR(GETSTATE(m)->error);
    return 0;
}

static struct PyModuleDef moduledef = {
    PyModuleDef_HEAD_INIT,
    "psutil_posix",
    NULL,
    sizeof(struct module_state),
    PsutilMethods,
    NULL,
    psutil_posix_traverse,
    psutil_posix_clear,
    NULL
};

#define INITERROR return NULL

PyMODINIT_FUNC PyInit__psutil_posix(void)

#else
#define INITERROR return

void init_psutil_posix(void)
#endif
{
#if PY_MAJOR_VERSION >= 3
    PyObject *module = PyModule_Create(&moduledef);
#else
    PyObject *module = Py_InitModule("_psutil_posix", PsutilMethods);
#endif

#if defined(PSUTIL_BSD) || defined(PSUTIL_OSX) || defined(PSUTIL_SUNOS) || defined(PSUTIL_AIX)
    PyModule_AddIntConstant(module, "AF_LINK", AF_LINK);
#endif

    if (module == NULL)
        INITERROR;
#if PY_MAJOR_VERSION >= 3
    return module;
#endif
}<|MERGE_RESOLUTION|>--- conflicted
+++ resolved
@@ -119,21 +119,14 @@
         PyErr_SetFromErrno(PyExc_OSError);
         return 0;
     }
-<<<<<<< HEAD
-    if (psutil_pid_exists(pid) == 0)
-        NoSuchProcess("");
-    else
-        PyErr_SetString(PyExc_RuntimeError, msg);
-=======
     else if (psutil_pid_exists(pid) == 0) {
         psutil_debug("%s syscall failed and PID %i no longer exists; "
                      "assume NoSuchProcess", syscall_name, pid);
-        NoSuchProcess();
+        NoSuchProcess("");
     }
     else {
         PyErr_Format(PyExc_RuntimeError, "%s syscall failed", syscall_name);
     }
->>>>>>> 845e57eb
     return 0;
 }
 
