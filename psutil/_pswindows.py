# Copyright (c) 2009, Giampaolo Rodola'. All rights reserved.
# Use of this source code is governed by a BSD-style license that can be
# found in the LICENSE file.

"""Windows platform implementation."""

import contextlib
import errno
import functools
import os
import sys
from collections import namedtuple

from . import _common
from . import _psutil_windows as cext
from ._common import conn_tmap
from ._common import isfile_strict
from ._common import parse_environ_block
from ._common import sockfam_to_enum
from ._common import socktype_to_enum
from ._common import usage_percent
from ._compat import long
from ._compat import lru_cache
from ._compat import PY3
from ._compat import xrange
from ._psutil_windows import ABOVE_NORMAL_PRIORITY_CLASS
from ._psutil_windows import BELOW_NORMAL_PRIORITY_CLASS
from ._psutil_windows import HIGH_PRIORITY_CLASS
from ._psutil_windows import IDLE_PRIORITY_CLASS
from ._psutil_windows import NORMAL_PRIORITY_CLASS
from ._psutil_windows import REALTIME_PRIORITY_CLASS

if sys.version_info >= (3, 4):
    import enum
else:
    enum = None

# process priority constants, import from __init__.py:
# http://msdn.microsoft.com/en-us/library/ms686219(v=vs.85).aspx
__extra__all__ = [
    "win_service_iter", "win_service_get",
    "ABOVE_NORMAL_PRIORITY_CLASS", "BELOW_NORMAL_PRIORITY_CLASS",
    "HIGH_PRIORITY_CLASS", "IDLE_PRIORITY_CLASS",
    "NORMAL_PRIORITY_CLASS", "REALTIME_PRIORITY_CLASS",
    "CONN_DELETE_TCB",
    "AF_LINK",
]


# =====================================================================
# --- constants
# =====================================================================


CONN_DELETE_TCB = "DELETE_TCB"
WAIT_TIMEOUT = 0x00000102  # 258 in decimal
ACCESS_DENIED_SET = frozenset([errno.EPERM, errno.EACCES,
                               cext.ERROR_ACCESS_DENIED])

if enum is None:
    AF_LINK = -1
else:
    AddressFamily = enum.IntEnum('AddressFamily', {'AF_LINK': -1})
    AF_LINK = AddressFamily.AF_LINK

TCP_STATUSES = {
    cext.MIB_TCP_STATE_ESTAB: _common.CONN_ESTABLISHED,
    cext.MIB_TCP_STATE_SYN_SENT: _common.CONN_SYN_SENT,
    cext.MIB_TCP_STATE_SYN_RCVD: _common.CONN_SYN_RECV,
    cext.MIB_TCP_STATE_FIN_WAIT1: _common.CONN_FIN_WAIT1,
    cext.MIB_TCP_STATE_FIN_WAIT2: _common.CONN_FIN_WAIT2,
    cext.MIB_TCP_STATE_TIME_WAIT: _common.CONN_TIME_WAIT,
    cext.MIB_TCP_STATE_CLOSED: _common.CONN_CLOSE,
    cext.MIB_TCP_STATE_CLOSE_WAIT: _common.CONN_CLOSE_WAIT,
    cext.MIB_TCP_STATE_LAST_ACK: _common.CONN_LAST_ACK,
    cext.MIB_TCP_STATE_LISTEN: _common.CONN_LISTEN,
    cext.MIB_TCP_STATE_CLOSING: _common.CONN_CLOSING,
    cext.MIB_TCP_STATE_DELETE_TCB: CONN_DELETE_TCB,
    cext.PSUTIL_CONN_NONE: _common.CONN_NONE,
}

if enum is not None:
    class Priority(enum.IntEnum):
        ABOVE_NORMAL_PRIORITY_CLASS = ABOVE_NORMAL_PRIORITY_CLASS
        BELOW_NORMAL_PRIORITY_CLASS = BELOW_NORMAL_PRIORITY_CLASS
        HIGH_PRIORITY_CLASS = HIGH_PRIORITY_CLASS
        IDLE_PRIORITY_CLASS = IDLE_PRIORITY_CLASS
        NORMAL_PRIORITY_CLASS = NORMAL_PRIORITY_CLASS
        REALTIME_PRIORITY_CLASS = REALTIME_PRIORITY_CLASS

    globals().update(Priority.__members__)

pinfo_map = dict(
    num_handles=0,
    ctx_switches=1,
    user_time=2,
    kernel_time=3,
    create_time=4,
    num_threads=5,
    io_rcount=6,
    io_wcount=7,
    io_rbytes=8,
    io_wbytes=9,
    num_page_faults=10,
    peak_wset=11,
    wset=12,
    peak_paged_pool=13,
    paged_pool=14,
    peak_non_paged_pool=15,
    non_paged_pool=16,
    pagefile=17,
    peak_pagefile=18,
    mem_private=19,
)


# =====================================================================
# --- named tuples
# =====================================================================


scputimes = namedtuple('scputimes',
                       ['user', 'system', 'idle', 'interrupt', 'dpc'])
svmem = namedtuple('svmem', ['total', 'available', 'percent', 'used', 'free'])
pmem = namedtuple(
    'pmem', ['rss', 'vms',
             'num_page_faults', 'peak_wset', 'wset', 'peak_paged_pool',
             'paged_pool', 'peak_nonpaged_pool', 'nonpaged_pool',
             'pagefile', 'peak_pagefile', 'private'])
pfullmem = namedtuple('pfullmem', pmem._fields + ('uss', ))
pmmap_grouped = namedtuple('pmmap_grouped', ['path', 'rss'])
pmmap_ext = namedtuple(
    'pmmap_ext', 'addr perms ' + ' '.join(pmmap_grouped._fields))
ntpinfo = namedtuple(
    'ntpinfo', ['num_handles', 'ctx_switches', 'user_time', 'kernel_time',
                'create_time', 'num_threads', 'io_rcount', 'io_wcount',
                'io_rbytes', 'io_wbytes'])


# =====================================================================
# --- exceptions
# =====================================================================


# these get overwritten on "import psutil" from the __init__.py file
NoSuchProcess = None
AccessDenied = None
TimeoutExpired = None


# =====================================================================
# --- utils
# =====================================================================


@lru_cache(maxsize=512)
def _win32_QueryDosDevice(s):
    return cext.win32_QueryDosDevice(s)


def convert_dos_path(s):
    # convert paths using native DOS format like:
    # "\Device\HarddiskVolume1\Windows\systemew\file.txt"
    # into: "C:\Windows\systemew\file.txt"
    if PY3 and not isinstance(s, str):
        s = s.decode('utf8')
    rawdrive = '\\'.join(s.split('\\')[:3])
    driveletter = _win32_QueryDosDevice(rawdrive)
    return os.path.join(driveletter, s[len(rawdrive):])


def py2_strencode(s, encoding=sys.getfilesystemencoding()):
    if PY3 or isinstance(s, str):
        return s
    else:
        try:
            return s.encode(encoding)
        except UnicodeEncodeError:
            # Filesystem codec failed, return the plain unicode
            # string (this should never happen).
            return s


# =====================================================================
# --- memory
# =====================================================================


def virtual_memory():
    """System virtual memory as a namedtuple."""
    mem = cext.virtual_mem()
    totphys, availphys, totpagef, availpagef, totvirt, freevirt = mem
    #
    total = totphys
    avail = availphys
    free = availphys
    used = total - avail
    percent = usage_percent((total - avail), total, _round=1)
    return svmem(total, avail, percent, used, free)


def swap_memory():
    """Swap system memory as a (total, used, free, sin, sout) tuple."""
    mem = cext.virtual_mem()
    total = mem[2]
    free = mem[3]
    used = total - free
    percent = usage_percent(used, total, _round=1)
    return _common.sswap(total, used, free, percent, 0, 0)


# =====================================================================
# --- disk
# =====================================================================


disk_io_counters = cext.disk_io_counters


def disk_usage(path):
    """Return disk usage associated with path."""
    try:
        total, free = cext.disk_usage(path)
    except WindowsError:
        if not os.path.exists(path):
            msg = "No such file or directory: '%s'" % path
            raise OSError(errno.ENOENT, msg)
        raise
    used = total - free
    percent = usage_percent(used, total, _round=1)
    return _common.sdiskusage(total, used, free, percent)


def disk_partitions(all):
    """Return disk partitions."""
    rawlist = cext.disk_partitions(all)
    return [_common.sdiskpart(*x) for x in rawlist]


# =====================================================================
# --- CPU
# =====================================================================


def cpu_times():
    """Return system CPU times as a named tuple."""
    user, system, idle = cext.cpu_times()
    # Internally, GetSystemTimes() is used, and it doesn't return
    # interrupt and dpc times. cext.per_cpu_times() does, so we
    # rely on it to get those only.
    percpu_summed = scputimes(*[sum(n) for n in zip(*cext.per_cpu_times())])
    return scputimes(user, system, idle,
                     percpu_summed.interrupt, percpu_summed.dpc)


def per_cpu_times():
    """Return system per-CPU times as a list of named tuples."""
    ret = []
    for user, system, idle, interrupt, dpc in cext.per_cpu_times():
        item = scputimes(user, system, idle, interrupt, dpc)
        ret.append(item)
    return ret


def cpu_count_logical():
    """Return the number of logical CPUs in the system."""
    return cext.cpu_count_logical()


def cpu_count_physical():
    """Return the number of physical CPUs in the system."""
    return cext.cpu_count_phys()


def cpu_stats():
    """Return CPU statistics."""
    ctx_switches, interrupts, dpcs, syscalls = cext.cpu_stats()
    soft_interrupts = 0
    return _common.scpustats(ctx_switches, interrupts, soft_interrupts,
                             syscalls)


# =====================================================================
# --- network
# =====================================================================


def net_connections(kind, _pid=-1):
    """Return socket connections.  If pid == -1 return system-wide
    connections (as opposed to connections opened by one process only).
    """
    if kind not in conn_tmap:
        raise ValueError("invalid %r kind argument; choose between %s"
                         % (kind, ', '.join([repr(x) for x in conn_tmap])))
    families, types = conn_tmap[kind]
    rawlist = cext.net_connections(_pid, families, types)
    ret = set()
    for item in rawlist:
        fd, fam, type, laddr, raddr, status, pid = item
        status = TCP_STATUSES[status]
        fam = sockfam_to_enum(fam)
        type = socktype_to_enum(type)
        if _pid == -1:
            nt = _common.sconn(fd, fam, type, laddr, raddr, status, pid)
        else:
            nt = _common.pconn(fd, fam, type, laddr, raddr, status)
        ret.add(nt)
    return list(ret)


def net_if_stats():
    ret = cext.net_if_stats()
    for name, items in ret.items():
        name = py2_strencode(name)
        isup, duplex, speed, mtu = items
        if hasattr(_common, 'NicDuplex'):
            duplex = _common.NicDuplex(duplex)
        ret[name] = _common.snicstats(isup, duplex, speed, mtu)
    return ret


def net_io_counters():
    ret = cext.net_io_counters()
    return dict([(py2_strencode(k), v) for k, v in ret.items()])


def net_if_addrs():
    ret = []
    for items in cext.net_if_addrs():
        items = list(items)
        items[0] = py2_strencode(items[0])
        ret.append(items)
    return ret


# =====================================================================
# --- other system functions
# =====================================================================


def boot_time():
    """The system boot time expressed in seconds since the epoch."""
    return cext.boot_time()


def users():
    """Return currently connected users as a list of namedtuples."""
    retlist = []
    rawlist = cext.users()
    for item in rawlist:
        user, hostname, tstamp = item
        user = py2_strencode(user)
        nt = _common.suser(user, None, hostname, tstamp)
        retlist.append(nt)
    return retlist


# =====================================================================
# --- Windows services
# =====================================================================


def win_service_iter():
    """Return a list of WindowsService instances."""
    for name, display_name in cext.winservice_enumerate():
        yield WindowsService(name, display_name)


def win_service_get(name):
    """Open a Windows service and return it as a WindowsService instance."""
    service = WindowsService(name, None)
    service._display_name = service._query_config()['display_name']
    return service


class WindowsService(object):
    """Represents an installed Windows service."""

    def __init__(self, name, display_name):
        self._name = name
        self._display_name = display_name

    def __str__(self):
        details = "(name=%r, display_name=%r)" % (
            self._name, self._display_name)
        return "%s%s" % (self.__class__.__name__, details)

    def __repr__(self):
        return "<%s at %s>" % (self.__str__(), id(self))

    def __eq__(self, other):
        # Test for equality with another WindosService object based
        # on name.
        if not isinstance(other, WindowsService):
            return NotImplemented
        return self._name == other._name

    def __ne__(self, other):
        return not self == other

    def _query_config(self):
        with self._wrap_exceptions():
            display_name, binpath, username, start_type = \
                cext.winservice_query_config(self._name)
        # XXX - update _self.display_name?
        return dict(
            display_name=display_name,
            binpath=binpath,
            username=username,
            start_type=start_type)

    def _query_status(self):
        with self._wrap_exceptions():
            status, pid = cext.winservice_query_status(self._name)
        if pid == 0:
            pid = None
        return dict(status=status, pid=pid)

    @contextlib.contextmanager
    def _wrap_exceptions(self):
        """Ctx manager which translates bare OSError and WindowsError
        exceptions into NoSuchProcess and AccessDenied.
        """
        try:
            yield
        except WindowsError as err:
            NO_SUCH_SERVICE_SET = (cext.ERROR_INVALID_NAME,
                                   cext.ERROR_SERVICE_DOES_NOT_EXIST)
            if err.errno in ACCESS_DENIED_SET:
                raise AccessDenied(
                    pid=None, name=self._name,
                    msg="service %r is not querable (not enough privileges)" %
                        self._name)
            elif err.errno in NO_SUCH_SERVICE_SET or \
                    err.winerror in NO_SUCH_SERVICE_SET:
                raise NoSuchProcess(
                    pid=None, name=self._name,
                    msg="service %r does not exist)" % self._name)
            else:
                raise

    # config query

    def name(self):
        """The service name. This string is how a service is referenced
        and can be passed to win_service_get() to get a new
        WindowsService instance.
        """
        return self._name

    def display_name(self):
        """The service display name. The value is cached when this class
        is instantiated.
        """
        return self._display_name

    def binpath(self):
        """The fully qualified path to the service binary/exe file as
        a string, including command line arguments.
        """
        return self._query_config()['binpath']

    def username(self):
        """The name of the user that owns this service."""
        return self._query_config()['username']

    def start_type(self):
        """A string which can either be "automatic", "manual" or
        "disabled".
        """
        return self._query_config()['start_type']

    # status query

    def pid(self):
        """The process PID, if any, else None. This can be passed
        to Process class to control the service's process.
        """
        return self._query_status()['pid']

    def status(self):
        """Service status as a string."""
        return self._query_status()['status']

    def description(self):
        """Service long description."""
        return cext.winservice_query_descr(self.name())

    # utils

    def as_dict(self):
        """Utility method retrieving all the information above as a
        dictionary.
        """
        d = self._query_config()
        d.update(self._query_status())
        d['name'] = self.name()
        d['display_name'] = self.display_name()
        d['description'] = self.description()
        return d

    # actions
    # XXX: the necessary C bindings for start() and stop() are
    # implemented but for now I prefer not to expose them.
    # I may change my mind in the future. Reasons:
    # - they require Administrator privileges
    # - can't implement a timeout for stop() (unless by using a thread,
    #   which sucks)
    # - would require adding ServiceAlreadyStarted and
    #   ServiceAlreadyStopped exceptions, adding two new APIs.
    # - we might also want to have modify(), which would basically mean
    #   rewriting win32serviceutil.ChangeServiceConfig, which involves a
    #   lot of stuff (and API constants which would pollute the API), see:
    #   http://pyxr.sourceforge.net/PyXR/c/python24/lib/site-packages/
    #       win32/lib/win32serviceutil.py.html#0175
    # - psutil is typically about "read only" monitoring stuff;
    #   win_service_* APIs should only be used to retrieve a service and
    #   check whether it's running

    # def start(self, timeout=None):
    #     with self._wrap_exceptions():
    #         cext.winservice_start(self.name())
    #         if timeout:
    #             giveup_at = time.time() + timeout
    #             while True:
    #                 if self.status() == "running":
    #                     return
    #                 else:
    #                     if time.time() > giveup_at:
    #                         raise TimeoutExpired(timeout)
    #                     else:
    #                         time.sleep(.1)

    # def stop(self):
    #     # Note: timeout is not implemented because it's just not
    #     # possible, see:
    #     # http://stackoverflow.com/questions/11973228/
    #     with self._wrap_exceptions():
    #         return cext.winservice_stop(self.name())


# =====================================================================
# --- processes
# =====================================================================


pids = cext.pids
pid_exists = cext.pid_exists
ppid_map = cext.ppid_map  # used internally by Process.children()


def wrap_exceptions(fun):
    """Decorator which translates bare OSError and WindowsError
    exceptions into NoSuchProcess and AccessDenied.
    """
    @functools.wraps(fun)
    def wrapper(self, *args, **kwargs):
        try:
            return fun(self, *args, **kwargs)
        except OSError as err:
            if err.errno in ACCESS_DENIED_SET:
                raise AccessDenied(self.pid, self._name)
            if err.errno == errno.ESRCH:
                raise NoSuchProcess(self.pid, self._name)
            raise
    return wrapper


class Process(object):
    """Wrapper class around underlying C implementation."""

    __slots__ = ["pid", "_name", "_ppid"]

    def __init__(self, pid):
        self.pid = pid
        self._name = None
        self._ppid = None

<<<<<<< HEAD
    def oneshot_enter(self):
        pass

    def oneshot_exit(self):
        pass
=======
    def oneshot_info(self):
        """Return multiple information about this process as a
        raw tuple.
        """
        ret = cext.proc_info(self.pid)
        assert len(ret) == len(pinfo_map)
        return ret
>>>>>>> f26f2a66

    @wrap_exceptions
    def name(self):
        """Return process name, which on Windows is always the final
        part of the executable.
        """
        # This is how PIDs 0 and 4 are always represented in taskmgr
        # and process-hacker.
        if self.pid == 0:
            return "System Idle Process"
        elif self.pid == 4:
            return "System"
        else:
            try:
                # Note: this will fail with AD for most PIDs owned
                # by another user but it's faster.
                return py2_strencode(os.path.basename(self.exe()))
            except AccessDenied:
                return py2_strencode(cext.proc_name(self.pid))

    @wrap_exceptions
    def exe(self):
        # Note: os.path.exists(path) may return False even if the file
        # is there, see:
        # http://stackoverflow.com/questions/3112546/os-path-exists-lies

        # see https://github.com/giampaolo/psutil/issues/414
        # see https://github.com/giampaolo/psutil/issues/528
        if self.pid in (0, 4):
            raise AccessDenied(self.pid, self._name)
        return py2_strencode(convert_dos_path(cext.proc_exe(self.pid)))

    @wrap_exceptions
    def cmdline(self):
        ret = cext.proc_cmdline(self.pid)
        if PY3:
            return ret
        else:
            return [py2_strencode(s) for s in ret]

    @wrap_exceptions
    def environ(self):
        return parse_environ_block(cext.proc_environ(self.pid))

    def ppid(self):
        try:
            return ppid_map()[self.pid]
        except KeyError:
            raise NoSuchProcess(self.pid, self._name)

    def _get_raw_meminfo(self):
        try:
            return cext.proc_memory_info(self.pid)
        except OSError as err:
            if err.errno in ACCESS_DENIED_SET:
                # TODO: the C ext can probably be refactored in order
                # to get this from cext.proc_info()
                info = self.oneshot_info()
                return (
                    info[pinfo_map['num_page_faults']],
                    info[pinfo_map['peak_wset']],
                    info[pinfo_map['wset']],
                    info[pinfo_map['peak_paged_pool']],
                    info[pinfo_map['paged_pool']],
                    info[pinfo_map['peak_non_paged_pool']],
                    info[pinfo_map['non_paged_pool']],
                    info[pinfo_map['pagefile']],
                    info[pinfo_map['peak_pagefile']],
                    info[pinfo_map['mem_private']],
                )
            raise

    @wrap_exceptions
    def memory_info(self):
        # on Windows RSS == WorkingSetSize and VSM == PagefileUsage.
        # Underlying C function returns fields of PROCESS_MEMORY_COUNTERS
        # struct.
        t = self._get_raw_meminfo()
        rss = t[2]  # wset
        vms = t[7]  # pagefile
        return pmem(*(rss, vms, ) + t)

    @wrap_exceptions
    def memory_full_info(self):
        basic_mem = self.memory_info()
        uss = cext.proc_memory_uss(self.pid)
        return pfullmem(*basic_mem + (uss, ))

    def memory_maps(self):
        try:
            raw = cext.proc_memory_maps(self.pid)
        except OSError as err:
            # XXX - can't use wrap_exceptions decorator as we're
            # returning a generator; probably needs refactoring.
            if err.errno in ACCESS_DENIED_SET:
                raise AccessDenied(self.pid, self._name)
            if err.errno == errno.ESRCH:
                raise NoSuchProcess(self.pid, self._name)
            raise
        else:
            for addr, perm, path, rss in raw:
                path = convert_dos_path(path)
                addr = hex(addr)
                yield (addr, perm, path, rss)

    @wrap_exceptions
    def kill(self):
        return cext.proc_kill(self.pid)

    @wrap_exceptions
    def send_signal(self, sig):
        os.kill(self.pid, sig)

    @wrap_exceptions
    def wait(self, timeout=None):
        if timeout is None:
            cext_timeout = cext.INFINITE
        else:
            # WaitForSingleObject() expects time in milliseconds
            cext_timeout = int(timeout * 1000)
        ret = cext.proc_wait(self.pid, cext_timeout)
        if ret == WAIT_TIMEOUT:
            raise TimeoutExpired(timeout, self.pid, self._name)
        return ret

    @wrap_exceptions
    def username(self):
        if self.pid in (0, 4):
            return 'NT AUTHORITY\\SYSTEM'
        return cext.proc_username(self.pid)

    @wrap_exceptions
    def create_time(self):
        # special case for kernel process PIDs; return system boot time
        if self.pid in (0, 4):
            return boot_time()
        try:
            return cext.proc_create_time(self.pid)
        except OSError as err:
            if err.errno in ACCESS_DENIED_SET:
                return self.oneshot_info()[pinfo_map['create_time']]
            raise

    @wrap_exceptions
    def num_threads(self):
        return self.oneshot_info()[pinfo_map['num_threads']]

    @wrap_exceptions
    def threads(self):
        rawlist = cext.proc_threads(self.pid)
        retlist = []
        for thread_id, utime, stime in rawlist:
            ntuple = _common.pthread(thread_id, utime, stime)
            retlist.append(ntuple)
        return retlist

    @wrap_exceptions
    def cpu_times(self):
        try:
            user, system = cext.proc_cpu_times(self.pid)
        except OSError as err:
            if err.errno in ACCESS_DENIED_SET:
                info = self.oneshot_info()
                user = info[pinfo_map['user_time']]
                system = info[pinfo_map['kernel_time']]
            else:
                raise
        # Children user/system times are not retrievable (set to 0).
        return _common.pcputimes(user, system, 0, 0)

    @wrap_exceptions
    def suspend(self):
        return cext.proc_suspend(self.pid)

    @wrap_exceptions
    def resume(self):
        return cext.proc_resume(self.pid)

    @wrap_exceptions
    def cwd(self):
        if self.pid in (0, 4):
            raise AccessDenied(self.pid, self._name)
        # return a normalized pathname since the native C function appends
        # "\\" at the and of the path
        path = cext.proc_cwd(self.pid)
        return py2_strencode(os.path.normpath(path))

    @wrap_exceptions
    def open_files(self):
        if self.pid in (0, 4):
            return []
        ret = set()
        # Filenames come in in native format like:
        # "\Device\HarddiskVolume1\Windows\systemew\file.txt"
        # Convert the first part in the corresponding drive letter
        # (e.g. "C:\") by using Windows's QueryDosDevice()
        raw_file_names = cext.proc_open_files(self.pid)
        for _file in raw_file_names:
            _file = convert_dos_path(_file)
            if isfile_strict(_file):
                if not PY3:
                    _file = py2_strencode(_file)
                ntuple = _common.popenfile(_file, -1)
                ret.add(ntuple)
        return list(ret)

    @wrap_exceptions
    def connections(self, kind='inet'):
        return net_connections(kind, _pid=self.pid)

    @wrap_exceptions
    def nice_get(self):
        value = cext.proc_priority_get(self.pid)
        if enum is not None:
            value = Priority(value)
        return value

    @wrap_exceptions
    def nice_set(self, value):
        return cext.proc_priority_set(self.pid, value)

    # available on Windows >= Vista
    if hasattr(cext, "proc_io_priority_get"):
        @wrap_exceptions
        def ionice_get(self):
            return cext.proc_io_priority_get(self.pid)

        @wrap_exceptions
        def ionice_set(self, value, _):
            if _:
                raise TypeError("set_proc_ionice() on Windows takes only "
                                "1 argument (2 given)")
            if value not in (2, 1, 0):
                raise ValueError("value must be 2 (normal), 1 (low) or 0 "
                                 "(very low); got %r" % value)
            return cext.proc_io_priority_set(self.pid, value)

    @wrap_exceptions
    def io_counters(self):
        try:
            ret = cext.proc_io_counters(self.pid)
        except OSError as err:
            if err.errno in ACCESS_DENIED_SET:
                info = self.oneshot_info()
                ret = (
                    info[pinfo_map['io_rcount']],
                    info[pinfo_map['io_wcount']],
                    info[pinfo_map['io_rbytes']],
                    info[pinfo_map['io_wbytes']],
                )
            else:
                raise
        return _common.pio(*ret)

    @wrap_exceptions
    def status(self):
        suspended = cext.proc_is_suspended(self.pid)
        if suspended:
            return _common.STATUS_STOPPED
        else:
            return _common.STATUS_RUNNING

    @wrap_exceptions
    def cpu_affinity_get(self):
        def from_bitmask(x):
            return [i for i in xrange(64) if (1 << i) & x]
        bitmask = cext.proc_cpu_affinity_get(self.pid)
        return from_bitmask(bitmask)

    @wrap_exceptions
    def cpu_affinity_set(self, value):
        def to_bitmask(l):
            if not l:
                raise ValueError("invalid argument %r" % l)
            out = 0
            for b in l:
                out |= 2 ** b
            return out

        # SetProcessAffinityMask() states that ERROR_INVALID_PARAMETER
        # is returned for an invalid CPU but this seems not to be true,
        # therefore we check CPUs validy beforehand.
        allcpus = list(range(len(per_cpu_times())))
        for cpu in value:
            if cpu not in allcpus:
                if not isinstance(cpu, (int, long)):
                    raise TypeError(
                        "invalid CPU %r; an integer is required" % cpu)
                else:
                    raise ValueError("invalid CPU %r" % cpu)

        bitmask = to_bitmask(value)
        cext.proc_cpu_affinity_set(self.pid, bitmask)

    @wrap_exceptions
    def num_handles(self):
        try:
            return cext.proc_num_handles(self.pid)
        except OSError as err:
            if err.errno in ACCESS_DENIED_SET:
                return self.oneshot_info()[pinfo_map['num_handles']]
            raise

    @wrap_exceptions
    def num_ctx_switches(self):
        ctx_switches = self.oneshot_info()[pinfo_map['ctx_switches']]
        # only voluntary ctx switches are supported
        return _common.pctxsw(ctx_switches, 0)<|MERGE_RESOLUTION|>--- conflicted
+++ resolved
@@ -576,13 +576,12 @@
         self._name = None
         self._ppid = None
 
-<<<<<<< HEAD
     def oneshot_enter(self):
         pass
 
     def oneshot_exit(self):
         pass
-=======
+
     def oneshot_info(self):
         """Return multiple information about this process as a
         raw tuple.
@@ -590,7 +589,6 @@
         ret = cext.proc_info(self.pid)
         assert len(ret) == len(pinfo_map)
         return ret
->>>>>>> f26f2a66
 
     @wrap_exceptions
     def name(self):
