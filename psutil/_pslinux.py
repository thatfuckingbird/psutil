# Copyright (c) 2009, Giampaolo Rodola'. All rights reserved.
# Use of this source code is governed by a BSD-style license that can be
# found in the LICENSE file.

"""Linux platform implementation."""

from __future__ import division

import base64
import errno
import functools
import os
import re
import socket
import struct
import sys
import traceback
import warnings
from collections import defaultdict
from collections import namedtuple

from . import _common
from . import _psposix
from . import _psutil_linux as cext
from . import _psutil_posix as cext_posix
from ._common import isfile_strict
from ._common import memoize
from ._common import memoize_when_activated
from ._common import parse_environ_block
from ._common import NIC_DUPLEX_FULL
from ._common import NIC_DUPLEX_HALF
from ._common import NIC_DUPLEX_UNKNOWN
from ._common import path_exists_strict
from ._common import supports_ipv6
from ._common import usage_percent
from ._compat import b
from ._compat import basestring
from ._compat import long
from ._compat import PY3

if sys.version_info >= (3, 4):
    import enum
else:
    enum = None


__extra__all__ = [
    #
    'PROCFS_PATH',
    # io prio constants
    "IOPRIO_CLASS_NONE", "IOPRIO_CLASS_RT", "IOPRIO_CLASS_BE",
    "IOPRIO_CLASS_IDLE",
    # connection status constants
    "CONN_ESTABLISHED", "CONN_SYN_SENT", "CONN_SYN_RECV", "CONN_FIN_WAIT1",
    "CONN_FIN_WAIT2", "CONN_TIME_WAIT", "CONN_CLOSE", "CONN_CLOSE_WAIT",
    "CONN_LAST_ACK", "CONN_LISTEN", "CONN_CLOSING", ]

# --- constants

HAS_SMAPS = os.path.exists('/proc/%s/smaps' % os.getpid())
HAS_PRLIMIT = hasattr(cext, "linux_prlimit")

# RLIMIT_* constants, not guaranteed to be present on all kernels
if HAS_PRLIMIT:
    for name in dir(cext):
        if name.startswith('RLIM'):
            __extra__all__.append(name)

# Number of clock ticks per second
CLOCK_TICKS = os.sysconf("SC_CLK_TCK")
PAGESIZE = os.sysconf("SC_PAGE_SIZE")
BOOT_TIME = None  # set later
# Used when reading "big" files, namely /proc/{pid}/smaps and /proc/net/*.
# On Python 2, using a buffer with open() for such files may result in a
# speedup, see: https://github.com/giampaolo/psutil/issues/708
BIGGER_FILE_BUFFERING = -1 if PY3 else 8192
LITTLE_ENDIAN = sys.byteorder == 'little'
if PY3:
    FS_ENCODING = sys.getfilesystemencoding()
    ENCODING_ERRORS_HANDLER = 'surrogateescape'
if enum is None:
    AF_LINK = socket.AF_PACKET
else:
    AddressFamily = enum.IntEnum('AddressFamily',
                                 {'AF_LINK': int(socket.AF_PACKET)})
    AF_LINK = AddressFamily.AF_LINK

# ioprio_* constants http://linux.die.net/man/2/ioprio_get
if enum is None:
    IOPRIO_CLASS_NONE = 0
    IOPRIO_CLASS_RT = 1
    IOPRIO_CLASS_BE = 2
    IOPRIO_CLASS_IDLE = 3
else:
    class IOPriority(enum.IntEnum):
        IOPRIO_CLASS_NONE = 0
        IOPRIO_CLASS_RT = 1
        IOPRIO_CLASS_BE = 2
        IOPRIO_CLASS_IDLE = 3

    globals().update(IOPriority.__members__)

# taken from /fs/proc/array.c
PROC_STATUSES = {
    "R": _common.STATUS_RUNNING,
    "S": _common.STATUS_SLEEPING,
    "D": _common.STATUS_DISK_SLEEP,
    "T": _common.STATUS_STOPPED,
    "t": _common.STATUS_TRACING_STOP,
    "Z": _common.STATUS_ZOMBIE,
    "X": _common.STATUS_DEAD,
    "x": _common.STATUS_DEAD,
    "K": _common.STATUS_WAKE_KILL,
    "W": _common.STATUS_WAKING
}

# http://students.mimuw.edu.pl/lxr/source/include/net/tcp_states.h
TCP_STATUSES = {
    "01": _common.CONN_ESTABLISHED,
    "02": _common.CONN_SYN_SENT,
    "03": _common.CONN_SYN_RECV,
    "04": _common.CONN_FIN_WAIT1,
    "05": _common.CONN_FIN_WAIT2,
    "06": _common.CONN_TIME_WAIT,
    "07": _common.CONN_CLOSE,
    "08": _common.CONN_CLOSE_WAIT,
    "09": _common.CONN_LAST_ACK,
    "0A": _common.CONN_LISTEN,
    "0B": _common.CONN_CLOSING
}

# set later from __init__.py
NoSuchProcess = None
ZombieProcess = None
AccessDenied = None
TimeoutExpired = None


# --- utils

def open_binary(fname, **kwargs):
    return open(fname, "rb", **kwargs)


def open_text(fname, **kwargs):
    """On Python 3 opens a file in text mode by using fs encoding and
    a proper en/decoding errors handler.
    On Python 2 this is just an alias for open(name, 'rt').
    """
    if PY3:
        # See:
        # https://github.com/giampaolo/psutil/issues/675
        # https://github.com/giampaolo/psutil/pull/733
        kwargs.setdefault('encoding', FS_ENCODING)
        kwargs.setdefault('errors', ENCODING_ERRORS_HANDLER)
    return open(fname, "rt", **kwargs)


def decode(s):
    if PY3:
        return s.decode(encoding=FS_ENCODING, errors=ENCODING_ERRORS_HANDLER)
    else:
        return s


def get_procfs_path():
    return sys.modules['psutil'].PROCFS_PATH


def readlink(path):
    """Wrapper around os.readlink()."""
    assert isinstance(path, basestring), path
    path = os.readlink(path)
    # readlink() might return paths containing null bytes ('\x00')
    # resulting in "TypeError: must be encoded string without NULL
    # bytes, not str" errors when the string is passed to other
    # fs-related functions (os.*, open(), ...).
    # Apparently everything after '\x00' is garbage (we can have
    # ' (deleted)', 'new' and possibly others), see:
    # https://github.com/giampaolo/psutil/issues/717
    path = path.split('\x00')[0]
    # Certain paths have ' (deleted)' appended. Usually this is
    # bogus as the file actually exists. Even if it doesn't we
    # don't care.
    if path.endswith(' (deleted)') and not path_exists_strict(path):
        path = path[:-10]
    return path


def file_flags_to_mode(flags):
    modes_map = {os.O_RDONLY: 'r', os.O_WRONLY: 'w', os.O_RDWR: 'w+'}
    mode = modes_map[flags & (os.O_RDONLY | os.O_WRONLY | os.O_RDWR)]
    if flags & os.O_APPEND:
        mode = mode.replace('w', 'a', 1)
    mode = mode.replace('w+', 'r+')
    # possible values: r, w, a, r+, a+
    return mode


def get_sector_size():
    try:
        with open(b"/sys/block/sda/queue/hw_sector_size") as f:
            return int(f.read())
    except (IOError, ValueError):
        # man iostat states that sectors are equivalent with blocks and
        # have a size of 512 bytes since 2.4 kernels. This value is
        # needed to calculate the amount of disk I/O in bytes.
        return 512


SECTOR_SIZE = get_sector_size()


# --- named tuples

@memoize
def set_scputimes_ntuple(procfs_path):
    """Return a namedtuple of variable fields depending on the
    CPU times available on this Linux kernel version which may be:
    (user, nice, system, idle, iowait, irq, softirq, [steal, [guest,
     [guest_nice]]])
    """
    global scputimes
    with open_binary('%s/stat' % procfs_path) as f:
        values = f.readline().split()[1:]
    fields = ['user', 'nice', 'system', 'idle', 'iowait', 'irq', 'softirq']
    vlen = len(values)
    if vlen >= 8:
        # Linux >= 2.6.11
        fields.append('steal')
    if vlen >= 9:
        # Linux >= 2.6.24
        fields.append('guest')
    if vlen >= 10:
        # Linux >= 3.2.0
        fields.append('guest_nice')
    scputimes = namedtuple('scputimes', fields)
    return scputimes


try:
    scputimes = set_scputimes_ntuple("/proc")
except Exception:
    # Don't want to crash at import time.
    traceback.print_exc()
    scputimes = namedtuple('scputimes', 'user system idle')(0.0, 0.0, 0.0)


svmem = namedtuple(
    'svmem', ['total', 'available', 'percent', 'used', 'free',
              'active', 'inactive', 'buffers', 'cached', 'shared'])
sdiskio = namedtuple('sdiskio', ['read_count', 'write_count',
                                 'read_bytes', 'write_bytes',
                                 'read_time', 'write_time',
                                 'read_merged_count', 'write_merged_count',
                                 'busy_time'])
popenfile = namedtuple('popenfile',
                       ['path', 'fd', 'position', 'mode', 'flags'])
pmem = namedtuple('pmem', 'rss vms shared text lib data dirty')
pfullmem = namedtuple('pfullmem', pmem._fields + ('uss', 'pss', 'swap'))
pmmap_grouped = namedtuple(
    'pmmap_grouped', ['path', 'rss', 'size', 'pss', 'shared_clean',
                      'shared_dirty', 'private_clean', 'private_dirty',
                      'referenced', 'anonymous', 'swap'])

pmmap_ext = namedtuple(
    'pmmap_ext', 'addr perms ' + ' '.join(pmmap_grouped._fields))


# --- system memory

def virtual_memory():
    total, free, buffers, shared, _, _, unit_multiplier = cext.linux_sysinfo()
    total *= unit_multiplier
    free *= unit_multiplier
    buffers *= unit_multiplier
    # Note: this (on my Ubuntu 14.04, kernel 3.13 at least) may be 0.
    # If so, it will be determined from /proc/meminfo.
    shared *= unit_multiplier or None
    if shared == 0:
        shared = None

    cached = active = inactive = None
    with open_binary('%s/meminfo' % get_procfs_path()) as f:
        for line in f:
            if cached is None and line.startswith(b"Cached:"):
                cached = int(line.split()[1]) * 1024
            elif active is None and line.startswith(b"Active:"):
                active = int(line.split()[1]) * 1024
            elif inactive is None and line.startswith(b"Inactive:"):
                inactive = int(line.split()[1]) * 1024
            # From "man free":
            # The shared memory column represents either the MemShared
            # value (2.4 kernels) or the Shmem value (2.6+ kernels) taken
            # from the /proc/meminfo file. The value is zero if none of
            # the entries is exported by the kernel.
            elif shared is None and \
                    line.startswith(b"MemShared:") or \
                    line.startswith(b"Shmem:"):
                shared = int(line.split()[1]) * 1024

    missing = []
    if cached is None:
        missing.append('cached')
        cached = 0
    if active is None:
        missing.append('active')
        active = 0
    if inactive is None:
        missing.append('inactive')
        inactive = 0
    if shared is None:
        missing.append('shared')
        shared = 0
    if missing:
        msg = "%s memory stats couldn't be determined and %s set to 0" % (
            ", ".join(missing),
            "was" if len(missing) == 1 else "were")
        warnings.warn(msg, RuntimeWarning)

    # Note: this value matches "htop" perfectly.
    avail = free + buffers + cached
    # Note: this value matches "free", but not all the time, see:
    # https://github.com/giampaolo/psutil/issues/685#issuecomment-202914057
    used = total - free
    # Note: this value matches "htop" perfectly.
    percent = usage_percent((total - avail), total, _round=1)
    return svmem(total, avail, percent, used, free,
                 active, inactive, buffers, cached, shared)


def swap_memory():
    _, _, _, _, total, free, unit_multiplier = cext.linux_sysinfo()
    total *= unit_multiplier
    free *= unit_multiplier
    used = total - free
    percent = usage_percent(used, total, _round=1)
    # get pgin/pgouts
    try:
        f = open_binary("%s/vmstat" % get_procfs_path())
    except IOError as err:
        # see https://github.com/giampaolo/psutil/issues/722
        msg = "'sin' and 'sout' swap memory stats couldn't " \
              "be determined and were set to 0 (%s)" % str(err)
        warnings.warn(msg, RuntimeWarning)
        sin = sout = 0
    else:
        with f:
            sin = sout = None
            for line in f:
                # values are expressed in 4 kilo bytes, we want
                # bytes instead
                if line.startswith(b'pswpin'):
                    sin = int(line.split(b' ')[1]) * 4 * 1024
                elif line.startswith(b'pswpout'):
                    sout = int(line.split(b' ')[1]) * 4 * 1024
                if sin is not None and sout is not None:
                    break
            else:
                # we might get here when dealing with exotic Linux
                # flavors, see:
                # https://github.com/giampaolo/psutil/issues/313
                msg = "'sin' and 'sout' swap memory stats couldn't " \
                      "be determined and were set to 0"
                warnings.warn(msg, RuntimeWarning)
                sin = sout = 0
    return _common.sswap(total, used, free, percent, sin, sout)


# --- CPUs

def cpu_times():
    """Return a named tuple representing the following system-wide
    CPU times:
    (user, nice, system, idle, iowait, irq, softirq [steal, [guest,
     [guest_nice]]])
    Last 3 fields may not be available on all Linux kernel versions.
    """
    procfs_path = get_procfs_path()
    set_scputimes_ntuple(procfs_path)
    with open_binary('%s/stat' % procfs_path) as f:
        values = f.readline().split()
    fields = values[1:len(scputimes._fields) + 1]
    fields = [float(x) / CLOCK_TICKS for x in fields]
    return scputimes(*fields)


def per_cpu_times():
    """Return a list of namedtuple representing the CPU times
    for every CPU available on the system.
    """
    procfs_path = get_procfs_path()
    set_scputimes_ntuple(procfs_path)
    cpus = []
    with open_binary('%s/stat' % procfs_path) as f:
        # get rid of the first line which refers to system wide CPU stats
        f.readline()
        for line in f:
            if line.startswith(b'cpu'):
                values = line.split()
                fields = values[1:len(scputimes._fields) + 1]
                fields = [float(x) / CLOCK_TICKS for x in fields]
                entry = scputimes(*fields)
                cpus.append(entry)
        return cpus


def cpu_count_logical():
    """Return the number of logical CPUs in the system."""
    try:
        return os.sysconf("SC_NPROCESSORS_ONLN")
    except ValueError:
        # as a second fallback we try to parse /proc/cpuinfo
        num = 0
        with open_binary('%s/cpuinfo' % get_procfs_path()) as f:
            for line in f:
                if line.lower().startswith(b'processor'):
                    num += 1

        # unknown format (e.g. amrel/sparc architectures), see:
        # https://github.com/giampaolo/psutil/issues/200
        # try to parse /proc/stat as a last resort
        if num == 0:
            search = re.compile('cpu\d')
            with open_text('%s/stat' % get_procfs_path()) as f:
                for line in f:
                    line = line.split(' ')[0]
                    if search.match(line):
                        num += 1

        if num == 0:
            # mimic os.cpu_count()
            return None
        return num


def cpu_count_physical():
    """Return the number of physical cores in the system."""
    mapping = {}
    current_info = {}
    with open_binary('%s/cpuinfo' % get_procfs_path()) as f:
        for line in f:
            line = line.strip().lower()
            if not line:
                # new section
                if (b'physical id' in current_info and
                        b'cpu cores' in current_info):
                    mapping[current_info[b'physical id']] = \
                        current_info[b'cpu cores']
                current_info = {}
            else:
                # ongoing section
                if (line.startswith(b'physical id') or
                        line.startswith(b'cpu cores')):
                    key, value = line.split(b'\t:', 1)
                    current_info[key] = int(value)

    # mimic os.cpu_count()
    return sum(mapping.values()) or None


def cpu_stats():
    with open_binary('%s/stat' % get_procfs_path()) as f:
        ctx_switches = None
        interrupts = None
        soft_interrupts = None
        for line in f:
            if line.startswith(b'ctxt'):
                ctx_switches = int(line.split()[1])
            elif line.startswith(b'intr'):
                interrupts = int(line.split()[1])
            elif line.startswith(b'softirq'):
                soft_interrupts = int(line.split()[1])
            if ctx_switches is not None and soft_interrupts is not None \
                    and interrupts is not None:
                break
    syscalls = 0
    return _common.scpustats(
        ctx_switches, interrupts, soft_interrupts, syscalls)


# --- other system functions

def users():
    """Return currently connected users as a list of namedtuples."""
    retlist = []
    rawlist = cext.users()
    for item in rawlist:
        user, tty, hostname, tstamp, user_process = item
        # note: the underlying C function includes entries about
        # system boot, run level and others.  We might want
        # to use them in the future.
        if not user_process:
            continue
        if hostname == ':0.0' or hostname == ':0':
            hostname = 'localhost'
        nt = _common.suser(user, tty or None, hostname, tstamp)
        retlist.append(nt)
    return retlist


def boot_time():
    """Return the system boot time expressed in seconds since the epoch."""
    global BOOT_TIME
    with open_binary('%s/stat' % get_procfs_path()) as f:
        for line in f:
            if line.startswith(b'btime'):
                ret = float(line.strip().split()[1])
                BOOT_TIME = ret
                return ret
        raise RuntimeError(
            "line 'btime' not found in %s/stat" % get_procfs_path())


# --- processes

def pids():
    """Returns a list of PIDs currently running on the system."""
    return [int(x) for x in os.listdir(b(get_procfs_path())) if x.isdigit()]


def pid_exists(pid):
    """Check For the existence of a unix pid."""
    return _psposix.pid_exists(pid)


# --- network

class _Ipv6UnsupportedError(Exception):
    pass


class Connections:
    """A wrapper on top of /proc/net/* files, retrieving per-process
    and system-wide open connections (TCP, UDP, UNIX) similarly to
    "netstat -an".

    Note: in case of UNIX sockets we're only able to determine the
    local endpoint/path, not the one it's connected to.
    According to [1] it would be possible but not easily.

    [1] http://serverfault.com/a/417946
    """

    def __init__(self):
        tcp4 = ("tcp", socket.AF_INET, socket.SOCK_STREAM)
        tcp6 = ("tcp6", socket.AF_INET6, socket.SOCK_STREAM)
        udp4 = ("udp", socket.AF_INET, socket.SOCK_DGRAM)
        udp6 = ("udp6", socket.AF_INET6, socket.SOCK_DGRAM)
        unix = ("unix", socket.AF_UNIX, None)
        self.tmap = {
            "all": (tcp4, tcp6, udp4, udp6, unix),
            "tcp": (tcp4, tcp6),
            "tcp4": (tcp4,),
            "tcp6": (tcp6,),
            "udp": (udp4, udp6),
            "udp4": (udp4,),
            "udp6": (udp6,),
            "unix": (unix,),
            "inet": (tcp4, tcp6, udp4, udp6),
            "inet4": (tcp4, udp4),
            "inet6": (tcp6, udp6),
        }
        self._procfs_path = None

    def get_proc_inodes(self, pid):
        inodes = defaultdict(list)
        for fd in os.listdir("%s/%s/fd" % (self._procfs_path, pid)):
            try:
                inode = readlink("%s/%s/fd/%s" % (self._procfs_path, pid, fd))
            except OSError as err:
                # ENOENT == file which is gone in the meantime;
                # os.stat('/proc/%s' % self.pid) will be done later
                # to force NSP (if it's the case)
                if err.errno in (errno.ENOENT, errno.ESRCH):
                    continue
                elif err.errno == errno.EINVAL:
                    # not a link
                    continue
                else:
                    raise
            else:
                if inode.startswith('socket:['):
                    # the process is using a socket
                    inode = inode[8:][:-1]
                    inodes[inode].append((pid, int(fd)))
        return inodes

    def get_all_inodes(self):
        inodes = {}
        for pid in pids():
            try:
                inodes.update(self.get_proc_inodes(pid))
            except OSError as err:
                # os.listdir() is gonna raise a lot of access denied
                # exceptions in case of unprivileged user; that's fine
                # as we'll just end up returning a connection with PID
                # and fd set to None anyway.
                # Both netstat -an and lsof does the same so it's
                # unlikely we can do any better.
                # ENOENT just means a PID disappeared on us.
                if err.errno not in (
                        errno.ENOENT, errno.ESRCH, errno.EPERM, errno.EACCES):
                    raise
        return inodes

    def decode_address(self, addr, family):
        """Accept an "ip:port" address as displayed in /proc/net/*
        and convert it into a human readable form, like:

        "0500000A:0016" -> ("10.0.0.5", 22)
        "0000000000000000FFFF00000100007F:9E49" -> ("::ffff:127.0.0.1", 40521)

        The IP address portion is a little or big endian four-byte
        hexadecimal number; that is, the least significant byte is listed
        first, so we need to reverse the order of the bytes to convert it
        to an IP address.
        The port is represented as a two-byte hexadecimal number.

        Reference:
        http://linuxdevcenter.com/pub/a/linux/2000/11/16/LinuxAdmin.html
        """
        ip, port = addr.split(':')
        port = int(port, 16)
        # this usually refers to a local socket in listen mode with
        # no end-points connected
        if not port:
            return ()
        if PY3:
            ip = ip.encode('ascii')
        if family == socket.AF_INET:
            # see: https://github.com/giampaolo/psutil/issues/201
            if LITTLE_ENDIAN:
                ip = socket.inet_ntop(family, base64.b16decode(ip)[::-1])
            else:
                ip = socket.inet_ntop(family, base64.b16decode(ip))
        else:  # IPv6
            # old version - let's keep it, just in case...
            # ip = ip.decode('hex')
            # return socket.inet_ntop(socket.AF_INET6,
            #          ''.join(ip[i:i+4][::-1] for i in xrange(0, 16, 4)))
            ip = base64.b16decode(ip)
            try:
                # see: https://github.com/giampaolo/psutil/issues/201
                if LITTLE_ENDIAN:
                    ip = socket.inet_ntop(
                        socket.AF_INET6,
                        struct.pack('>4I', *struct.unpack('<4I', ip)))
                else:
                    ip = socket.inet_ntop(
                        socket.AF_INET6,
                        struct.pack('<4I', *struct.unpack('<4I', ip)))
            except ValueError:
                # see: https://github.com/giampaolo/psutil/issues/623
                if not supports_ipv6():
                    raise _Ipv6UnsupportedError
                else:
                    raise
        return (ip, port)

    def process_inet(self, file, family, type_, inodes, filter_pid=None):
        """Parse /proc/net/tcp* and /proc/net/udp* files."""
        if file.endswith('6') and not os.path.exists(file):
            # IPv6 not supported
            return
        with open_text(file, buffering=BIGGER_FILE_BUFFERING) as f:
            f.readline()  # skip the first line
            for lineno, line in enumerate(f, 1):
                try:
                    _, laddr, raddr, status, _, _, _, _, _, inode = \
                        line.split()[:10]
                except ValueError:
                    raise RuntimeError(
                        "error while parsing %s; malformed line %s %r" % (
                            file, lineno, line))
                if inode in inodes:
                    # # We assume inet sockets are unique, so we error
                    # # out if there are multiple references to the
                    # # same inode. We won't do this for UNIX sockets.
                    # if len(inodes[inode]) > 1 and family != socket.AF_UNIX:
                    #     raise ValueError("ambiguos inode with multiple "
                    #                      "PIDs references")
                    pid, fd = inodes[inode][0]
                else:
                    pid, fd = None, -1
                if filter_pid is not None and filter_pid != pid:
                    continue
                else:
                    if type_ == socket.SOCK_STREAM:
                        status = TCP_STATUSES[status]
                    else:
                        status = _common.CONN_NONE
                    try:
                        laddr = self.decode_address(laddr, family)
                        raddr = self.decode_address(raddr, family)
                    except _Ipv6UnsupportedError:
                        continue
                    yield (fd, family, type_, laddr, raddr, status, pid)

    def process_unix(self, file, family, inodes, filter_pid=None):
        """Parse /proc/net/unix files."""
        with open_text(file, buffering=BIGGER_FILE_BUFFERING) as f:
            f.readline()  # skip the first line
            for line in f:
                tokens = line.split()
                try:
                    _, _, _, _, type_, _, inode = tokens[0:7]
                except ValueError:
                    if ' ' not in line:
                        # see: https://github.com/giampaolo/psutil/issues/766
                        continue
                    raise RuntimeError(
                        "error while parsing %s; malformed line %r" % (
                            file, line))
                if inode in inodes:
                    # With UNIX sockets we can have a single inode
                    # referencing many file descriptors.
                    pairs = inodes[inode]
                else:
                    pairs = [(None, -1)]
                for pid, fd in pairs:
                    if filter_pid is not None and filter_pid != pid:
                        continue
                    else:
                        if len(tokens) == 8:
                            path = tokens[-1]
                        else:
                            path = ""
                        type_ = int(type_)
                        raddr = None
                        status = _common.CONN_NONE
                        yield (fd, family, type_, path, raddr, status, pid)

    def retrieve(self, kind, pid=None):
        if kind not in self.tmap:
            raise ValueError("invalid %r kind argument; choose between %s"
                             % (kind, ', '.join([repr(x) for x in self.tmap])))
        self._procfs_path = get_procfs_path()
        if pid is not None:
            inodes = self.get_proc_inodes(pid)
            if not inodes:
                # no connections for this process
                return []
        else:
            inodes = self.get_all_inodes()
        ret = set()
        for f, family, type_ in self.tmap[kind]:
            if family in (socket.AF_INET, socket.AF_INET6):
                ls = self.process_inet(
                    "%s/net/%s" % (self._procfs_path, f),
                    family, type_, inodes, filter_pid=pid)
            else:
                ls = self.process_unix(
                    "%s/net/%s" % (self._procfs_path, f),
                    family, inodes, filter_pid=pid)
            for fd, family, type_, laddr, raddr, status, bound_pid in ls:
                if pid:
                    conn = _common.pconn(fd, family, type_, laddr, raddr,
                                         status)
                else:
                    conn = _common.sconn(fd, family, type_, laddr, raddr,
                                         status, bound_pid)
                ret.add(conn)
        return list(ret)


_connections = Connections()


def net_connections(kind='inet'):
    """Return system-wide open connections."""
    return _connections.retrieve(kind)


def net_io_counters():
    """Return network I/O statistics for every network interface
    installed on the system as a dict of raw tuples.
    """
    with open_text("%s/net/dev" % get_procfs_path()) as f:
        lines = f.readlines()
    retdict = {}
    for line in lines[2:]:
        colon = line.rfind(':')
        assert colon > 0, repr(line)
        name = line[:colon].strip()
        fields = line[colon + 1:].strip().split()
        bytes_recv = int(fields[0])
        packets_recv = int(fields[1])
        errin = int(fields[2])
        dropin = int(fields[3])
        bytes_sent = int(fields[8])
        packets_sent = int(fields[9])
        errout = int(fields[10])
        dropout = int(fields[11])
        retdict[name] = (bytes_sent, bytes_recv, packets_sent, packets_recv,
                         errin, errout, dropin, dropout)
    return retdict


def net_if_stats():
    """Get NIC stats (isup, duplex, speed, mtu)."""
    duplex_map = {cext.DUPLEX_FULL: NIC_DUPLEX_FULL,
                  cext.DUPLEX_HALF: NIC_DUPLEX_HALF,
                  cext.DUPLEX_UNKNOWN: NIC_DUPLEX_UNKNOWN}
    names = net_io_counters().keys()
    ret = {}
    for name in names:
        isup, duplex, speed, mtu = cext.net_if_stats(name)
        duplex = duplex_map[duplex]
        ret[name] = _common.snicstats(isup, duplex, speed, mtu)
    return ret


net_if_addrs = cext_posix.net_if_addrs


# --- disks

def disk_io_counters():
    """Return disk I/O statistics for every disk installed on the
    system as a dict of raw tuples.
    """
    # determine partitions we want to look for
    def get_partitions():
        partitions = []
        with open_text("%s/partitions" % get_procfs_path()) as f:
            lines = f.readlines()[2:]
        for line in reversed(lines):
            _, _, _, name = line.split()
            if name[-1].isdigit():
                # we're dealing with a partition (e.g. 'sda1'); 'sda' will
                # also be around but we want to omit it
                partitions.append(name)
            else:
                if not partitions or not partitions[-1].startswith(name):
                    # we're dealing with a disk entity for which no
                    # partitions have been defined (e.g. 'sda' but
                    # 'sda1' was not around), see:
                    # https://github.com/giampaolo/psutil/issues/338
                    partitions.append(name)
        return partitions

    retdict = {}
    partitions = get_partitions()
    with open_text("%s/diskstats" % get_procfs_path()) as f:
        lines = f.readlines()
    for line in lines:
        # OK, this is a bit confusing. The format of /proc/diskstats can
        # have 3 variations.
        # On Linux 2.4 each line has always 15 fields, e.g.:
        # "3     0   8 hda 8 8 8 8 8 8 8 8 8 8 8"
        # On Linux 2.6+ each line *usually* has 14 fields, and the disk
        # name is in another position, like this:
        # "3    0   hda 8 8 8 8 8 8 8 8 8 8 8"
        # ...unless (Linux 2.6) the line refers to a partition instead
        # of a disk, in which case the line has less fields (7):
        # "3    1   hda1 8 8 8 8"
        # See:
        # https://www.kernel.org/doc/Documentation/iostats.txt
        # https://www.kernel.org/doc/Documentation/ABI/testing/procfs-diskstats
        fields = line.split()
        fields_len = len(fields)
        if fields_len == 15:
            # Linux 2.4
            name = fields[3]
            reads = int(fields[2])
            (reads_merged, rbytes, rtime, writes, writes_merged,
                wbytes, wtime, _, busy_time, _) = map(int, fields[4:14])
        elif fields_len == 14:
            # Linux 2.6+, line referring to a disk
            name = fields[2]
            (reads, reads_merged, rbytes, rtime, writes, writes_merged,
                wbytes, wtime, _, busy_time, _) = map(int, fields[3:14])
        elif fields_len == 7:
            # Linux 2.6+, line referring to a partition
            name = fields[2]
            reads, rbytes, writes, wbytes = map(int, fields[3:])
            rtime = wtime = reads_merged = writes_merged = busy_time = 0
        else:
            raise ValueError("not sure how to interpret line %r" % line)

        if name in partitions:
            rbytes = rbytes * SECTOR_SIZE
            wbytes = wbytes * SECTOR_SIZE
            retdict[name] = (reads, writes, rbytes, wbytes, rtime, wtime,
                             reads_merged, writes_merged, busy_time)
    return retdict


def disk_partitions(all=False):
    """Return mounted disk partitions as a list of namedtuples"""
    fstypes = set()
    with open_text("%s/filesystems" % get_procfs_path()) as f:
        for line in f:
            line = line.strip()
            if not line.startswith("nodev"):
                fstypes.add(line.strip())
            else:
                # ignore all lines starting with "nodev" except "nodev zfs"
                fstype = line.split("\t")[1]
                if fstype == "zfs":
                    fstypes.add("zfs")

    retlist = []
    partitions = cext.disk_partitions()
    for partition in partitions:
        device, mountpoint, fstype, opts = partition
        if device == 'none':
            device = ''
        if not all:
            if device == '' or fstype not in fstypes:
                continue
        ntuple = _common.sdiskpart(device, mountpoint, fstype, opts)
        retlist.append(ntuple)
    return retlist


disk_usage = _psposix.disk_usage


# --- decorators

def wrap_exceptions(fun):
    """Decorator which translates bare OSError and IOError exceptions
    into NoSuchProcess and AccessDenied.
    """
    @functools.wraps(fun)
    def wrapper(self, *args, **kwargs):
        try:
            return fun(self, *args, **kwargs)
        except EnvironmentError as err:
            # ENOENT (no such file or directory) gets raised on open().
            # ESRCH (no such process) can get raised on read() if
            # process is gone in meantime.
            if err.errno in (errno.ENOENT, errno.ESRCH):
                raise NoSuchProcess(self.pid, self._name)
            if err.errno in (errno.EPERM, errno.EACCES):
                raise AccessDenied(self.pid, self._name)
            raise
    return wrapper


class Process(object):
    """Linux process implementation."""

    __slots__ = ["pid", "_name", "_ppid", "_procfs_path"]

    def __init__(self, pid):
        self.pid = pid
        self._name = None
        self._ppid = None
        self._procfs_path = get_procfs_path()

<<<<<<< HEAD
    @memoize_when_activated
=======
>>>>>>> 46c0a8bd
    def _parse_stat_file(self):
        """Parse /proc/{pid}/stat file. Return a list of fields where
        process name is in position 0.
        Using "man proc" as a reference: where "man proc" refers to
        position N, always subscract 2 (e.g starttime pos 22 in
        'man proc' == pos 20 in the list returned here).
        """
        with open_binary("%s/%s/stat" % (self._procfs_path, self.pid)) as f:
            data = f.read()
        # Process name is between parentheses. It can contain spaces and
        # other parentheses. This is taken into account by looking for
        # the first occurrence of "(" and the last occurence of ")".
        rpar = data.rfind(b')')
        name = data[data.find(b'(') + 1:rpar]
        fields_after_name = data[rpar + 2:].split()
        return [name] + fields_after_name

<<<<<<< HEAD
    @memoize_when_activated
=======
>>>>>>> 46c0a8bd
    def _read_status_file(self):
        with open_binary("%s/%s/status" % (self._procfs_path, self.pid)) as f:
            return f.read()

<<<<<<< HEAD
    def oneshot_enter(self):
        self._parse_stat_file.cache_activate()
        self._read_status_file.cache_activate()

    def oneshot_exit(self):
        self._parse_stat_file.cache_deactivate()
        self._read_status_file.cache_deactivate()

=======
>>>>>>> 46c0a8bd
    @wrap_exceptions
    def name(self):
        name = self._parse_stat_file()[0]
        if PY3:
            name = decode(name)
        # XXX - gets changed later and probably needs refactoring
        return name

    def exe(self):
        try:
            return readlink("%s/%s/exe" % (self._procfs_path, self.pid))
        except OSError as err:
            if err.errno in (errno.ENOENT, errno.ESRCH):
                # no such file error; might be raised also if the
                # path actually exists for system processes with
                # low pids (about 0-20)
                if os.path.lexists("%s/%s" % (self._procfs_path, self.pid)):
                    return ""
                else:
                    if not pid_exists(self.pid):
                        raise NoSuchProcess(self.pid, self._name)
                    else:
                        raise ZombieProcess(self.pid, self._name, self._ppid)
            if err.errno in (errno.EPERM, errno.EACCES):
                raise AccessDenied(self.pid, self._name)
            raise

    @wrap_exceptions
    def cmdline(self):
        with open_text("%s/%s/cmdline" % (self._procfs_path, self.pid)) as f:
            data = f.read()
        if not data:
            # may happen in case of zombie process
            return []
        if data.endswith('\x00'):
            data = data[:-1]
        return [x for x in data.split('\x00')]

    @wrap_exceptions
    def environ(self):
        with open_text("%s/%s/environ" % (self._procfs_path, self.pid)) as f:
            data = f.read()
        return parse_environ_block(data)

    @wrap_exceptions
    def terminal(self):
        tty_nr = int(self._parse_stat_file()[5])
        tmap = _psposix._get_terminal_map()
        try:
            return tmap[tty_nr]
        except KeyError:
            return None

    if os.path.exists('/proc/%s/io' % os.getpid()):
        @wrap_exceptions
        def io_counters(self):
            fname = "%s/%s/io" % (self._procfs_path, self.pid)
            with open_binary(fname) as f:
                rcount = wcount = rbytes = wbytes = None
                for line in f:
                    if rcount is None and line.startswith(b"syscr"):
                        rcount = int(line.split()[1])
                    elif wcount is None and line.startswith(b"syscw"):
                        wcount = int(line.split()[1])
                    elif rbytes is None and line.startswith(b"read_bytes"):
                        rbytes = int(line.split()[1])
                    elif wbytes is None and line.startswith(b"write_bytes"):
                        wbytes = int(line.split()[1])
                for x in (rcount, wcount, rbytes, wbytes):
                    if x is None:
                        raise NotImplementedError(
                            "couldn't read all necessary info from %r" % fname)
                return _common.pio(rcount, wcount, rbytes, wbytes)
    else:
        def io_counters(self):
            raise NotImplementedError("couldn't find /proc/%s/io (kernel "
                                      "too old?)" % self.pid)

    @wrap_exceptions
    def cpu_times(self):
        values = self._parse_stat_file()
        utime = float(values[12]) / CLOCK_TICKS
        stime = float(values[13]) / CLOCK_TICKS
        children_utime = float(values[14]) / CLOCK_TICKS
        children_stime = float(values[15]) / CLOCK_TICKS
        return _common.pcputimes(utime, stime, children_utime, children_stime)

    @wrap_exceptions
    def wait(self, timeout=None):
        try:
            return _psposix.wait_pid(self.pid, timeout)
        except _psposix.TimeoutExpired:
            raise TimeoutExpired(timeout, self.pid, self._name)

    @wrap_exceptions
    def create_time(self):
        values = self._parse_stat_file()
        # According to documentation, starttime is in field 21 and the
        # unit is jiffies (clock ticks).
        # We first divide it for clock ticks and then add uptime returning
        # seconds since the epoch, in UTC.
        # Also use cached value if available.
        bt = BOOT_TIME or boot_time()
        return (float(values[20]) / CLOCK_TICKS) + bt

    @wrap_exceptions
    def memory_info(self):
        #  ============================================================
        # | FIELD  | DESCRIPTION                         | AKA  | TOP  |
        #  ============================================================
        # | rss    | resident set size                   |      | RES  |
        # | vms    | total program size                  | size | VIRT |
        # | shared | shared pages (from shared mappings) |      | SHR  |
        # | text   | text ('code')                       | trs  | CODE |
        # | lib    | library (unused in Linux 2.6)       | lrs  |      |
        # | data   | data + stack                        | drs  | DATA |
        # | dirty  | dirty pages (unused in Linux 2.6)   | dt   |      |
        #  ============================================================
        with open_binary("%s/%s/statm" % (self._procfs_path, self.pid)) as f:
            vms, rss, shared, text, lib, data, dirty = \
                [int(x) * PAGESIZE for x in f.readline().split()[:7]]
            return pmem(rss, vms, shared, text, lib, data, dirty)

    # /proc/pid/smaps does not exist on kernels < 2.6.14 or if
    # CONFIG_MMU kernel configuration option is not enabled.
    if HAS_SMAPS:

        @wrap_exceptions
        def memory_full_info(
                self,
                _private_re=re.compile(b"Private.*:\s+(\d+)"),
                _pss_re=re.compile(b"Pss.*:\s+(\d+)"),
                _swap_re=re.compile(b"Swap.*:\s+(\d+)")):
            basic_mem = self.memory_info()
            # Note: using 3 regexes is faster than reading the file
            # line by line.
            # XXX: on Python 3 the 2 regexes are 30% slower than on
            # Python 2 though. Figure out why.
            with open_binary("%s/%s/smaps" % (self._procfs_path, self.pid),
                             buffering=BIGGER_FILE_BUFFERING) as f:
                smaps_data = f.read()
            # You might be tempted to calculate USS by subtracting
            # the "shared" value from the "resident" value in
            # /proc/<pid>/statm. But at least on Linux, statm's "shared"
            # value actually counts pages backed by files, which has
            # little to do with whether the pages are actually shared.
            # /proc/self/smaps on the other hand appears to give us the
            # correct information.
            uss = sum(map(int, _private_re.findall(smaps_data))) * 1024
            pss = sum(map(int, _pss_re.findall(smaps_data))) * 1024
            swap = sum(map(int, _swap_re.findall(smaps_data))) * 1024
            return pfullmem(*basic_mem + (uss, pss, swap))

    else:
        memory_full_info = memory_info

    if HAS_SMAPS:

        @wrap_exceptions
        def memory_maps(self):
            """Return process's mapped memory regions as a list of named tuples.
            Fields are explained in 'man proc'; here is an updated (Apr 2012)
            version: http://goo.gl/fmebo
            """
            with open_text("%s/%s/smaps" % (self._procfs_path, self.pid),
                           buffering=BIGGER_FILE_BUFFERING) as f:
                first_line = f.readline()
                current_block = [first_line]

                def get_blocks():
                    data = {}
                    for line in f:
                        fields = line.split(None, 5)
                        if not fields[0].endswith(':'):
                            # new block section
                            yield (current_block.pop(), data)
                            current_block.append(line)
                        else:
                            try:
                                data[fields[0]] = int(fields[1]) * 1024
                            except ValueError:
                                if fields[0].startswith('VmFlags:'):
                                    # see issue #369
                                    continue
                                else:
                                    raise ValueError("don't know how to inte"
                                                     "rpret line %r" % line)
                    yield (current_block.pop(), data)

                ls = []
                if first_line:  # smaps file can be empty
                    for header, data in get_blocks():
                        hfields = header.split(None, 5)
                        try:
                            addr, perms, offset, dev, inode, path = hfields
                        except ValueError:
                            addr, perms, offset, dev, inode, path = \
                                hfields + ['']
                        if not path:
                            path = '[anon]'
                        else:
                            path = path.strip()
                            if (path.endswith(' (deleted)') and not
                                    path_exists_strict(path)):
                                path = path[:-10]
                        ls.append((
                            addr, perms, path,
                            data['Rss:'],
                            data.get('Size:', 0),
                            data.get('Pss:', 0),
                            data.get('Shared_Clean:', 0),
                            data.get('Shared_Dirty:', 0),
                            data.get('Private_Clean:', 0),
                            data.get('Private_Dirty:', 0),
                            data.get('Referenced:', 0),
                            data.get('Anonymous:', 0),
                            data.get('Swap:', 0)
                        ))
            return ls

    @wrap_exceptions
    def cwd(self):
        return readlink("%s/%s/cwd" % (self._procfs_path, self.pid))

    @wrap_exceptions
    def num_ctx_switches(self, _ctxsw_re=re.compile(b'ctxt_switches:\t(\d+)')):
        data = self._read_status_file()
        ctxsw = _ctxsw_re.findall(data)
        if not ctxsw:
            raise NotImplementedError(
                "'voluntary_ctxt_switches' and 'nonvoluntary_ctxt_switches'"
                "lines were not found in /proc/%s/status; the kernel is "
                "probably older than 2.6.23" % self.pid)
        else:
            return _common.pctxsw(int(ctxsw[0]), int(ctxsw[1]))

    @wrap_exceptions
    def num_threads(self, _num_threads_re=re.compile(b'Threads:\t(\d+)')):
        # Note: on Python 3 using a re is faster than iterating over file
        # line by line. On Python 2 is the exact opposite, and iterating
        # over a file on Python 3 is slower than on Python 2.
        data = self._read_status_file()
        return int(_num_threads_re.findall(data)[0])

    @wrap_exceptions
    def threads(self):
        thread_ids = os.listdir("%s/%s/task" % (self._procfs_path, self.pid))
        thread_ids.sort()
        retlist = []
        hit_enoent = False
        for thread_id in thread_ids:
            fname = "%s/%s/task/%s/stat" % (
                self._procfs_path, self.pid, thread_id)
            try:
                with open_binary(fname) as f:
                    st = f.read().strip()
            except IOError as err:
                if err.errno == errno.ENOENT:
                    # no such file or directory; it means thread
                    # disappeared on us
                    hit_enoent = True
                    continue
                raise
            # ignore the first two values ("pid (exe)")
            st = st[st.find(b')') + 2:]
            values = st.split(b' ')
            utime = float(values[11]) / CLOCK_TICKS
            stime = float(values[12]) / CLOCK_TICKS
            ntuple = _common.pthread(int(thread_id), utime, stime)
            retlist.append(ntuple)
        if hit_enoent:
            # raise NSP if the process disappeared on us
            os.stat('%s/%s' % (self._procfs_path, self.pid))
        return retlist

    @wrap_exceptions
    def nice_get(self):
        # with open_text('%s/%s/stat' % (self._procfs_path, self.pid)) as f:
        #   data = f.read()
        #   return int(data.split()[18])

        # Use C implementation
        return cext_posix.getpriority(self.pid)

    @wrap_exceptions
    def nice_set(self, value):
        return cext_posix.setpriority(self.pid, value)

    @wrap_exceptions
    def cpu_affinity_get(self):
        return cext.proc_cpu_affinity_get(self.pid)

    @wrap_exceptions
    def cpu_affinity_set(self, cpus):
        try:
            cext.proc_cpu_affinity_set(self.pid, cpus)
        except OSError as err:
            if err.errno == errno.EINVAL:
                allcpus = tuple(range(len(per_cpu_times())))
                for cpu in cpus:
                    if cpu not in allcpus:
                        raise ValueError("invalid CPU #%i (choose between %s)"
                                         % (cpu, allcpus))
            raise

    # only starting from kernel 2.6.13
    if hasattr(cext, "proc_ioprio_get"):

        @wrap_exceptions
        def ionice_get(self):
            ioclass, value = cext.proc_ioprio_get(self.pid)
            if enum is not None:
                ioclass = IOPriority(ioclass)
            return _common.pionice(ioclass, value)

        @wrap_exceptions
        def ionice_set(self, ioclass, value):
            if value is not None:
                if not PY3 and not isinstance(value, (int, long)):
                    msg = "value argument is not an integer (gor %r)" % value
                    raise TypeError(msg)
                if not 0 <= value <= 7:
                    raise ValueError(
                        "value argument range expected is between 0 and 7")

            if ioclass in (IOPRIO_CLASS_NONE, None):
                if value:
                    msg = "can't specify value with IOPRIO_CLASS_NONE " \
                          "(got %r)" % value
                    raise ValueError(msg)
                ioclass = IOPRIO_CLASS_NONE
                value = 0
            elif ioclass == IOPRIO_CLASS_IDLE:
                if value:
                    msg = "can't specify value with IOPRIO_CLASS_IDLE " \
                          "(got %r)" % value
                    raise ValueError(msg)
                value = 0
            elif ioclass in (IOPRIO_CLASS_RT, IOPRIO_CLASS_BE):
                if value is None:
                    # TODO: add comment explaining why this is 4 (?)
                    value = 4
            else:
                # otherwise we would get OSError(EVINAL)
                raise ValueError("invalid ioclass argument %r" % ioclass)

            return cext.proc_ioprio_set(self.pid, ioclass, value)

    if HAS_PRLIMIT:
        @wrap_exceptions
        def rlimit(self, resource, limits=None):
            # If pid is 0 prlimit() applies to the calling process and
            # we don't want that. We should never get here though as
            # PID 0 is not supported on Linux.
            if self.pid == 0:
                raise ValueError("can't use prlimit() against PID 0 process")
            try:
                if limits is None:
                    # get
                    return cext.linux_prlimit(self.pid, resource)
                else:
                    # set
                    if len(limits) != 2:
                        raise ValueError(
                            "second argument must be a (soft, hard) tuple, "
                            "got %s" % repr(limits))
                    soft, hard = limits
                    cext.linux_prlimit(self.pid, resource, soft, hard)
            except OSError as err:
                if err.errno == errno.ENOSYS and pid_exists(self.pid):
                    # I saw this happening on Travis:
                    # https://travis-ci.org/giampaolo/psutil/jobs/51368273
                    raise ZombieProcess(self.pid, self._name, self._ppid)
                else:
                    raise

    @wrap_exceptions
    def status(self):
        letter = self._parse_stat_file()[1]
        if PY3:
            letter = letter.decode()
        # XXX is '?' legit? (we're not supposed to return it anyway)
        return PROC_STATUSES.get(letter, '?')

    @wrap_exceptions
    def open_files(self):
        retlist = []
        files = os.listdir("%s/%s/fd" % (self._procfs_path, self.pid))
        hit_enoent = False
        for fd in files:
            file = "%s/%s/fd/%s" % (self._procfs_path, self.pid, fd)
            try:
                path = readlink(file)
            except OSError as err:
                # ENOENT == file which is gone in the meantime
                if err.errno in (errno.ENOENT, errno.ESRCH):
                    hit_enoent = True
                    continue
                elif err.errno == errno.EINVAL:
                    # not a link
                    continue
                else:
                    raise
            else:
                # If path is not an absolute there's no way to tell
                # whether it's a regular file or not, so we skip it.
                # A regular file is always supposed to be have an
                # absolute path though.
                if path.startswith('/') and isfile_strict(path):
                    # Get file position and flags.
                    file = "%s/%s/fdinfo/%s" % (
                        self._procfs_path, self.pid, fd)
                    with open_binary(file) as f:
                        pos = int(f.readline().split()[1])
                        flags = int(f.readline().split()[1], 8)
                    mode = file_flags_to_mode(flags)
                    ntuple = popenfile(path, int(fd), int(pos), mode, flags)
                    retlist.append(ntuple)
        if hit_enoent:
            # raise NSP if the process disappeared on us
            os.stat('%s/%s' % (self._procfs_path, self.pid))
        return retlist

    @wrap_exceptions
    def connections(self, kind='inet'):
        ret = _connections.retrieve(kind, self.pid)
        # raise NSP if the process disappeared on us
        os.stat('%s/%s' % (self._procfs_path, self.pid))
        return ret

    @wrap_exceptions
    def num_fds(self):
        return len(os.listdir("%s/%s/fd" % (self._procfs_path, self.pid)))

    @wrap_exceptions
    def ppid(self):
        return int(self._parse_stat_file()[2])

    @wrap_exceptions
    def uids(self, _uids_re=re.compile(b'Uid:\t(\d+)\t(\d+)\t(\d+)')):
        data = self._read_status_file()
        real, effective, saved = _uids_re.findall(data)[0]
        return _common.puids(int(real), int(effective), int(saved))

    @wrap_exceptions
    def gids(self, _gids_re=re.compile(b'Gid:\t(\d+)\t(\d+)\t(\d+)')):
        data = self._read_status_file()
        real, effective, saved = _gids_re.findall(data)[0]
        return _common.pgids(int(real), int(effective), int(saved))<|MERGE_RESOLUTION|>--- conflicted
+++ resolved
@@ -951,16 +951,16 @@
         self._ppid = None
         self._procfs_path = get_procfs_path()
 
-<<<<<<< HEAD
     @memoize_when_activated
-=======
->>>>>>> 46c0a8bd
     def _parse_stat_file(self):
         """Parse /proc/{pid}/stat file. Return a list of fields where
         process name is in position 0.
         Using "man proc" as a reference: where "man proc" refers to
         position N, always subscract 2 (e.g starttime pos 22 in
         'man proc' == pos 20 in the list returned here).
+
+        The return value is cached in case oneshot() ctx manager is
+        in use.
         """
         with open_binary("%s/%s/stat" % (self._procfs_path, self.pid)) as f:
             data = f.read()
@@ -972,15 +972,16 @@
         fields_after_name = data[rpar + 2:].split()
         return [name] + fields_after_name
 
-<<<<<<< HEAD
     @memoize_when_activated
-=======
->>>>>>> 46c0a8bd
     def _read_status_file(self):
+        """Read /proc/{pid}/stat file and return its content.
+
+        The return value is cached in case oneshot() ctx manager is
+        in use.
+        """
         with open_binary("%s/%s/status" % (self._procfs_path, self.pid)) as f:
             return f.read()
 
-<<<<<<< HEAD
     def oneshot_enter(self):
         self._parse_stat_file.cache_activate()
         self._read_status_file.cache_activate()
@@ -989,8 +990,6 @@
         self._parse_stat_file.cache_deactivate()
         self._read_status_file.cache_deactivate()
 
-=======
->>>>>>> 46c0a8bd
     @wrap_exceptions
     def name(self):
         name = self._parse_stat_file()[0]
